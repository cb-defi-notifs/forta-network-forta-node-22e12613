--- conflicted
+++ resolved
@@ -60,11 +60,6 @@
 		return nil
 	}
 
-<<<<<<< HEAD
-	txHash, err := registry.RegisterScannerOld(ownerAddressStr, int64(cfg.ChainID), "")
-	if err != nil && strings.Contains(err.Error(), "insufficient funds") {
-		yellowBold("This action requires Polygon (Mainnet) MATIC. Have you funded your address %s yet?\n", scannerAddressStr)
-=======
 	willShutdown, err := registry.WillNewScannerShutdownPool(big.NewInt(poolID))
 	if err != nil {
 		return fmt.Errorf("failed to check pool shutdown condition: %v", err)
@@ -84,7 +79,6 @@
 	})
 	if err != nil {
 		return fmt.Errorf("failed to generate registration signature: %v", err)
->>>>>>> 56f24e05
 	}
 
 	encodedSig, err := security.EncodeEthereumSignature(sig)
