--- conflicted
+++ resolved
@@ -1,12 +1,6 @@
 package main
 
-<<<<<<< HEAD
-import (
-	"github.com/forta-network/forta-node/cmd"
-)
-=======
 import "github.com/forta-network/forta-node/cmd"
->>>>>>> e157aafa
 
 func main() {
 	cmd.Execute()
