--- conflicted
+++ resolved
@@ -57,14 +57,7 @@
 	closeOnce sync.Once
 	initWait  sync.WaitGroup
 
-<<<<<<< HEAD
-	// initialization fields
-	initWait sync.WaitGroup
-
 	mu sync.RWMutex
-=======
-	mu          sync.RWMutex
->>>>>>> 7a6ea114
 }
 
 func (agent *Agent) AlertConfig() *protocol.AlertConfig {
@@ -236,33 +229,9 @@
 func (agent *Agent) initialize() {
 	defer agent.initWait.Done()
 
-<<<<<<< HEAD
-	bo := backoff.WithContext(bExp, ctx)
-	err := backoff.Retry(
-		func() error {
-			initCtx, cancel := context.WithTimeout(agent.ctx, DefaultAgentInitializeTimeout)
-			defer cancel()
-			return agent.initialize(initCtx)
-		}, bo,
-	)
-
-	if err != nil {
-		return fmt.Errorf("agent.initialize() backoff failed: %v", err)
-	}
-	return nil
-}
-
-func (agent *Agent) initialize(ctx context.Context) error {
-	logger := log.WithFields(
-		log.Fields{
-			"botId": agent.config.ID,
-		},
-	)
-=======
 	logger := log.WithFields(log.Fields{
 		"agent": agent.config.ID,
 	})
->>>>>>> 7a6ea114
 
 	ctx, cancel := context.WithTimeout(agent.ctx, DefaultAgentInitializeTimeout)
 	defer cancel()
@@ -280,24 +249,13 @@
 		return
 	}
 
-	if err := validateInitializeResponse(initializeResponse); err != nil{
+	if err := validateInitializeResponse(initializeResponse); err != nil {
 		logger.WithError(err).Warn("bot initialization validation failed")
 		return
 	}
 
 	if initializeResponse != nil {
 		agent.SetAlertConfig(initializeResponse.AlertConfig)
-<<<<<<< HEAD
-		for _, subscription := range initializeResponse.AlertConfig.Subscriptions {
-			agent.msgClient.Publish(
-				messaging.SubjectAgentsAlertSubscribe, messaging.SubscriptionPayload{
-					messaging.
-						CombinerBotSubscription{Subscription: subscription},
-				},
-			)
-		}
-=======
->>>>>>> 7a6ea114
 	}
 
 	logger.Info("bot initialization succeeded")
