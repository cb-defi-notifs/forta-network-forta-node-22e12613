package store

import (
	"context"
	"errors"
	"fmt"
	"sync"
	"time"

<<<<<<< HEAD
	"github.com/ethereum/go-ethereum/common/hexutil"
	"github.com/ethereum/go-ethereum/crypto"
=======
>>>>>>> 43c712ad
	"github.com/forta-protocol/forta-core-go/manifest"
	"github.com/forta-protocol/forta-core-go/registry"

	log "github.com/sirupsen/logrus"

	"github.com/forta-protocol/forta-core-go/ethereum"
	"github.com/forta-protocol/forta-core-go/utils"
	"github.com/forta-protocol/forta-node/config"
)

type RegistryStore interface {
	FindAgentGlobally(agentID string) (*config.AgentConfig, error)
	GetAgentsIfChanged(scanner string) ([]*config.AgentConfig, bool, error)
}

type registryStore struct {
	ctx context.Context
	mc  manifest.Client
	rc  registry.Client
	cfg config.Config

	lastUpdate time.Time
	version    string
	mu         sync.Mutex
}

func (rs *registryStore) GetAgentsIfChanged(scanner string) ([]*config.AgentConfig, bool, error) {
	// because we peg the latest block, it can be problematic if this is called concurrently
	rs.mu.Lock()
	defer rs.mu.Unlock()
	hash, err := rs.rc.GetAssignmentHash(scanner)
	if err != nil {
		return nil, false, err
	}

	// if the scan node is disabled, it must run no agents
	isEnabledScanner, err := rs.rc.IsEnabledScanner(scanner)
	if err != nil {
		return nil, false, fmt.Errorf("failed to check if scanner is enabled: %v", err)
	}
	if !isEnabledScanner {
		return []*config.AgentConfig{}, true, nil
	}

	if rs.version != hash.Hash || time.Since(rs.lastUpdate) > 1*time.Hour {
		if err := rs.rc.PegLatestBlock(); err != nil {
			return nil, false, err
		}
		defer rs.rc.ResetOpts()
		var agts []*config.AgentConfig

		var failedLoadingAny bool
		err := rs.rc.ForEachAssignedAgent(scanner, func(a *registry.Agent) error {
			agtCfg, err := rs.makeAgentConfig(a.AgentID, a.Manifest)
			if err != nil {
				failedLoadingAny = true
				log.WithField("agentId", a.AgentID).WithError(err).Warn("could not parse config for agent")
				// ignore agent and move on by not returning the error
				return nil
			}
			agts = append(agts, agtCfg)
			return nil
		})

		if err != nil {
			return nil, false, err
		}

		// failed to load all: not doing this can cause getting stuck with the latest hash and zero agents
		if len(agts) == 0 && failedLoadingAny {
			return nil, false, errors.New("loaded zero agents")
		}

		rs.version = hash.Hash
		rs.lastUpdate = time.Now()
		return agts, true, nil
	}
	return nil, false, nil
}

func (rs *registryStore) FindAgentGlobally(agentID string) (*config.AgentConfig, error) {
	agt, err := rs.rc.GetAgent(agentID)
	if err != nil {
		return nil, fmt.Errorf("failed to get the latest ref: %v, agentID: %s", err, agentID)
	}
	return rs.makeAgentConfig(agentID, agt.Manifest)
}

func (rs *registryStore) makeAgentConfig(agentID string, ref string) (*config.AgentConfig, error) {
	if len(ref) == 0 {
		return nil, nil
	}
	var agentData *manifest.SignedAgentManifest

	var err error
	for i := 0; i < 10; i++ {
		agentData, err = rs.mc.GetAgentManifest(rs.ctx, ref)
		if err == nil {
			break
		}
	}
	if err != nil {
		err = fmt.Errorf("failed to load the agent file using ipfs ref: %v", err)
		return nil, err
	}

	if agentData.Manifest.ImageReference == nil {
		return nil, fmt.Errorf("invalid agent image reference, it is nil")
	}

	image, err := utils.ValidateDiscoImageRef(rs.cfg.Registry.ContainerRegistry, *agentData.Manifest.ImageReference)
	if err != nil {
		return nil, fmt.Errorf("invalid agent image reference '%s': %v", *agentData.Manifest.ImageReference, err)
	}

	return &config.AgentConfig{
		ID:       agentID,
		Image:    image,
		Manifest: ref,
	}, nil
}

func NewRegistryStore(ctx context.Context, cfg config.Config, ethClient ethereum.Client) (*registryStore, error) {
	mc, err := manifest.NewClient(cfg.Registry.IPFS.GatewayURL)
	if err != nil {
		return nil, err
	}

	rc, err := GetRegistryClient(ctx, cfg, registry.ClientConfig{
		JsonRpcUrl: cfg.Registry.JsonRpc.Url,
		ENSAddress: cfg.ENSConfig.ContractAddress,
		Name:       "registry-store",
	})
	if err != nil {
		return nil, err
	}

	return &registryStore{
		ctx: ctx,
		cfg: cfg,
		mc:  mc,
		rc:  rc,
	}, nil
}

<<<<<<< HEAD
type privateRegistryStore struct {
	ctx     context.Context
	cfg     config.Config
	gotList bool
	mu      sync.Mutex
}

func (rs *privateRegistryStore) GetAgentsIfChanged(scanner string) ([]*config.AgentConfig, bool, error) {
	rs.mu.Lock()
	defer rs.mu.Unlock()

	var agentConfigs []*config.AgentConfig
	for _, agentImage := range rs.cfg.PrivateModeConfig.AgentImages {
		if len(agentImage) == 0 {
			continue
		}
		agentConfigs = append(agentConfigs, rs.makePrivateModeAgentConfig(agentImage))
	}
	rs.gotList = true
	return agentConfigs, rs.gotList, nil
}

func (rs *privateRegistryStore) FindAgentGlobally(agentID string) (*config.AgentConfig, error) {
	return nil, errors.New("feature not available (private/local registry)")
}

func (rs *privateRegistryStore) makePrivateModeAgentConfig(image string) *config.AgentConfig {
	return &config.AgentConfig{
		ID:    hexutil.Encode(crypto.Keccak256([]byte(image))),
		Image: image,
	}
}

func NewPrivateRegistryStore(ctx context.Context, cfg config.Config) (*privateRegistryStore, error) {
	return &privateRegistryStore{
		ctx: ctx,
		cfg: cfg,
	}, nil
=======
// GetRegistryClient checks the config and returns the suitaable registry.
func GetRegistryClient(ctx context.Context, cfg config.Config, registryClientCfg registry.ClientConfig) (registry.Client, error) {
	if cfg.ENSConfig.Override {
		ensStore, err := NewENSOverrideStore(cfg)
		if err != nil {
			return nil, fmt.Errorf("failed to create ens override store: %v", err)
		}
		return registry.NewClientWithENSStore(ctx, registryClientCfg, ensStore)
	}
	return registry.NewClient(ctx, registryClientCfg)
>>>>>>> 43c712ad
}<|MERGE_RESOLUTION|>--- conflicted
+++ resolved
@@ -7,11 +7,8 @@
 	"sync"
 	"time"
 
-<<<<<<< HEAD
 	"github.com/ethereum/go-ethereum/common/hexutil"
 	"github.com/ethereum/go-ethereum/crypto"
-=======
->>>>>>> 43c712ad
 	"github.com/forta-protocol/forta-core-go/manifest"
 	"github.com/forta-protocol/forta-core-go/registry"
 
@@ -157,7 +154,6 @@
 	}, nil
 }
 
-<<<<<<< HEAD
 type privateRegistryStore struct {
 	ctx     context.Context
 	cfg     config.Config
@@ -196,7 +192,8 @@
 		ctx: ctx,
 		cfg: cfg,
 	}, nil
-=======
+}
+
 // GetRegistryClient checks the config and returns the suitaable registry.
 func GetRegistryClient(ctx context.Context, cfg config.Config, registryClientCfg registry.ClientConfig) (registry.Client, error) {
 	if cfg.ENSConfig.Override {
@@ -207,5 +204,4 @@
 		return registry.NewClientWithENSStore(ctx, registryClientCfg, ensStore)
 	}
 	return registry.NewClient(ctx, registryClientCfg)
->>>>>>> 43c712ad
 }