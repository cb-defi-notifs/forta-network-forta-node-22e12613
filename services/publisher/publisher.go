--- conflicted
+++ resolved
@@ -293,21 +293,7 @@
 		logger.WithError(err).Error("failed to sign cid")
 		return false, err
 	}
-<<<<<<< HEAD
-	resp, err := pub.alertClient.PostBatch(
-		&domain.AlertBatchRequest{
-			Scanner:            pub.cfg.Key.Address.Hex(),
-			ChainID:            int64(batch.ChainId),
-			BlockStart:         int64(batch.BlockStart),
-			BlockEnd:           int64(batch.BlockEnd),
-			AlertCount:         int64(batch.AlertCount),
-			MaxSeverity:        int64(batch.MaxSeverity),
-			Ref:                cid,
-			SignedBatch:        signedBatch,
-			SignedBatchSummary: signedBatchSummary,
-		}, scannerJwt,
-	)
-=======
+
 	scannerAddr := pub.cfg.Key.Address.Hex()
 	resp, err := pub.alertClient.PostBatch(&domain.AlertBatchRequest{
 		Scanner:            scannerAddr,
@@ -320,17 +306,12 @@
 		SignedBatch:        signedBatch,
 		SignedBatchSummary: signedBatchSummary,
 	}, scannerJwt)
->>>>>>> 5ae0b9d3
 
 	if err != nil {
 		logger.WithError(err).Error("alert while sending batch")
 		return false, fmt.Errorf("failed to send the alert tx: %v", err)
 	}
 
-<<<<<<< HEAD
-	// TODO: after receipts are returned, make it non-optional
-=======
->>>>>>> 5ae0b9d3
 	if resp.SignedReceipt != nil {
 		// store off receipt id
 		if err := pub.lastReceiptStore.Put(resp.ReceiptID); err != nil {
@@ -349,13 +330,6 @@
 			logger.WithError(err).Error("failed to marshal receipt (not saving receipt)")
 			return true, nil
 		}
-<<<<<<< HEAD
-		logger = logger.WithFields(
-			log.Fields{
-				"receipt": string(b),
-			},
-		)
-=======
 		logger = logger.WithFields(log.Fields{
 			"receipt": string(b),
 		})
@@ -372,7 +346,6 @@
 				"storedReceiptPath": putResp.ContentPath,
 			})
 		}
->>>>>>> 5ae0b9d3
 	}
 
 	logger.Info("alert batch")
@@ -848,17 +821,6 @@
 
 	apiClient := alertapi.NewClient(cfg.Publish.APIURL)
 
-<<<<<<< HEAD
-	return initPublisher(
-		ctx, mc, apiClient, PublisherConfig{
-			ChainID:         cfg.ChainID,
-			Key:             key,
-			PublisherConfig: cfg.Publish,
-			ReleaseSummary:  releaseSummary,
-			Config:          cfg,
-		},
-	)
-=======
 	storageClient, err := storagegrpc.DialContext(ctx, fmt.Sprintf("%s:%s", config.DockerStorageContainerName, config.DefaultStoragePort))
 	if err != nil {
 		return nil, fmt.Errorf("failed to dial the storage client: %v", err)
@@ -871,7 +833,6 @@
 		ReleaseSummary:  releaseSummary,
 		Config:          cfg,
 	})
->>>>>>> 5ae0b9d3
 }
 
 func initPublisher(ctx context.Context, mc *messaging.Client, alertClient clients.AlertAPIClient, storageClient StorageClient, cfg PublisherConfig) (*Publisher, error) {
