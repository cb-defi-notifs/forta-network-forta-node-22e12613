--- conflicted
+++ resolved
@@ -630,11 +630,7 @@
 	if agent.config.AlertConfig == nil {
 		return false
 	}
-<<<<<<< HEAD
-
-=======
-	
->>>>>>> d3eea83f
+
 	for _, subscription := range agent.config.AlertConfig.Subscriptions {
 		// bot is subscribed to the bot id
 		subscribedToBot := subscription.BotId == "" || subscription.BotId == event.Alert.Source.Bot.Id
