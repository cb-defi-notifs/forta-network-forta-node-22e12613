package config

import (
	"encoding/json"
	"fmt"
	"math/big"
	"os"
	"path"

	"github.com/forta-network/forta-node/protocol"
	"github.com/forta-network/forta-node/utils"
	"gopkg.in/yaml.v3"

	log "github.com/sirupsen/logrus"
)

const EnvConfig = "FORTA_CONFIG"
const EnvFortaDir = "FORTA_DIR"
const EnvJsonRpcHost = "JSON_RPC_HOST"
const EnvJsonRpcPort = "JSON_RPC_PORT"
const EnvAgentGrpcPort = "AGENT_GRPC_PORT"
const ContainerNamePrefix = "forta"

const (
	//TODO: figure out protocol for this other than direct communication
	EnvQueryNode = "QUERY_NODE"
	// NATS node name env var
	EnvNatsHost = "NATS_HOST"
)

const (
	DefaultLocalAgentsFileName = "local-agents.json"
	DefaultKeysDirName         = ".keys"
)

// Docker container names
var (
	DockerScannerContainerImage      = "forta-network/forta-scanner:latest"
	DockerQueryContainerImage        = "forta-network/forta-query:latest"
	DockerJSONRPCProxyContainerImage = "forta-network/forta-json-rpc:latest"
	UseDockerImages                  = "local"

	DockerNatsContainerName         = fmt.Sprintf("%s-nats", ContainerNamePrefix)
	DockerScannerContainerName      = fmt.Sprintf("%s-scanner", ContainerNamePrefix)
	DockerJSONRPCProxyContainerName = fmt.Sprintf("%s-json-rpc", ContainerNamePrefix)
	DockerQueryContainerName        = fmt.Sprintf("%s-query", ContainerNamePrefix)

	DockerNetworkName = DockerScannerContainerName

	DefaultContainerFortaDirPath        = "/.forta"
	DefaultContainerKeyDirPath          = path.Join(DefaultContainerFortaDirPath, DefaultKeysDirName)
	DefaultContainerLocalAgentsFilePath = path.Join(DefaultContainerFortaDirPath, DefaultLocalAgentsFileName)
)

// Global constant values
var (
	DefaultNatsPort    = "4222"
	DefaultIPFSGateway = "https://cloudflare-ipfs.com"
)

type AgentConfig struct {
	ID         string  `yaml:"id" json:"id"`
	Image      string  `yaml:"image" json:"image"`
	Manifest   string  `yaml:"manifest" json:"manifest"`
	IsLocal    bool    `yaml:"isLocal" json:"isLocal"`
	StartBlock *uint64 `yaml:"startBlock" json:"startBlock,omitempty"`
	StopBlock  *uint64 `yaml:"stopBlock" json:"stopBlock,omitempty"`
}

// ToAgentInfo transforms the agent config to the agent info.
func (ac AgentConfig) ToAgentInfo() *protocol.AgentInfo {
	return &protocol.AgentInfo{
		Id:        ac.ID,
		Image:     ac.Image,
		ImageHash: ac.ImageHash(),
		IsTest:    ac.IsLocal,
		Manifest:  ac.Manifest,
	}
}

func (ac AgentConfig) ImageHash() string {
	_, digest := utils.SplitImageRef(ac.Image)
	return digest
}

func (ac AgentConfig) ContainerName() string {
	_, digest := utils.SplitImageRef(ac.Image)
	return fmt.Sprintf("%s-agent-%s-%s", ContainerNamePrefix, utils.ShortenString(ac.ID, 8), utils.ShortenString(digest, 4))
}

func (ac AgentConfig) GrpcPort() string {
	return "50051"
}

type DBConfig struct {
	Path string `yaml:"path" json:"path"`
}

type EthereumConfig struct {
	JsonRpcUrl   string            `yaml:"jsonRpcUrl" json:"jsonRpcUrl" validate:"omitempty,url"`
	WebsocketUrl string            `yaml:"websocketUrl" json:"websocketUrl" validate:"required_without=JsonRpcUrl"`
	Headers      map[string]string `yaml:"headers" json:"headers"`
}

type QueryConfig struct {
	Port      int             `yaml:"port" json:"port" validate:"max=65535"`
	DB        DBConfig        `yaml:"db" json:"db"`
	PublishTo PublisherConfig `yaml:"publishTo" json:"publishTo"`
}
type ScannerConfig struct {
	ChainID    int            `yaml:"chainId" json:"chainId"`
	StartBlock int            `yaml:"startBlock" json:"startBlock"`
	EndBlock   int            `yaml:"endBlock" json:"endBlock"`
	Ethereum   EthereumConfig `yaml:"ethereum" json:"ethereum"`
}

type TraceConfig struct {
	Ethereum EthereumConfig `yaml:"ethereum" json:"ethereum"`
	Enabled  bool           `yaml:"enabled" json:"enabled"`
}

type JsonRpcProxyConfig struct {
	Ethereum EthereumConfig `yaml:"ethereum" json:"ethereum"`
}

type LogConfig struct {
	Level       string `yaml:"level" json:"level"`
	MaxLogSize  string `yaml:"maxLogSize" json:"maxLogSize"`
	MaxLogFiles int    `yaml:"maxLogFiles" json:"maxLogFiles"`
}

type RegistryConfig struct {
	Ethereum          EthereumConfig `yaml:"ethereum" json:"ethereum"`
	IPFSGateway       *string        `yaml:"ipfsGateway" json:"ipfsGateway,omitempty" validate:"omitempty,url"`
	ContractAddress   string         `yaml:"contractAddress" json:"contractAddress" validate:"eth_addr"`
	ContainerRegistry string         `yaml:"containerRegistry" json:"containerRegistry" validate:"hostname"`
	Username          string         `yaml:"username" json:"username"`
	Password          string         `yaml:"password" json:"password"`
}

type IPFSConfig struct {
	GatewayURL string `yaml:"gatewayUrl" json:"gatewayUrl" validate:"url"`
	Username   string `yaml:"username" json:"username"`
	Password   string `yaml:"password" json:"password"`
}

type BatchConfig struct {
	SkipEmpty       bool `yaml:"skipEmpty" json:"skipEmpty"`
	IntervalSeconds *int `yaml:"intervalSeconds" json:"intervalSeconds"`
	MaxAlerts       *int `yaml:"maxAlerts" json:"maxAlerts"`
}

type TestAlertsConfig struct {
	Disable    bool   `yaml:"disable" json:"disable"`
	WebhookURL string `yaml:"webhookUrl" json:"webhookUrl" validate:"omitempty,url"`
}

type PublisherConfig struct {
	SkipPublish     bool             `yaml:"skipPublish" json:"skipPublish"`
	Ethereum        EthereumConfig   `yaml:"ethereum" json:"ethereum"  validate:"required_unless=SkipPublish true"`
	ContractAddress string           `yaml:"contractAddress" json:"contractAddress" validate:"required_unless=SkipPublish true,omitempty,eth_addr"`
	IPFS            *IPFSConfig      `yaml:"ipfs" json:"ipfs" validate:"required_unless=SkipPublish true"`
	Batch           BatchConfig      `yaml:"batch" json:"batch"`
	TestAlerts      TestAlertsConfig `yaml:"testAlerts" json:"testAlerts"`
}

<<<<<<< HEAD
type AgentMetricsConfig struct {
	FlushIntervalSeconds int `yaml:"flushIntervalSeconds" json:"flushIntervalSeconds" validate:"omitempty,min=1"`
	ThresholdMs          int `yaml:"thresholdMs" json:"thresholdMs" validate:"omitempty,min=1"`
}

type AgentsConfig struct {
	Metrics AgentMetricsConfig `yaml:"metrics" json:"metrics"`
=======
type ResourcesConfig struct {
	DisableAgentLimits bool    `yaml:"disableAgentLimits" json:"disableAgentLimits"`
	AgentMaxMemoryMiB  int     `yaml:"agentMaxMemoryMib" json:"agentMaxMemoryMib" validate:"omitempty,min=100"`
	AgentMaxCPUs       float64 `yaml:"agentMaxCpus" json:"agentMaxCpus" validate:"omitempty,gt=0"`
>>>>>>> eb23183c
}

type Config struct {
	Development     bool           `yaml:"-" json:"-"`
	FortaDir        string         `yaml:"-" json:"-"`
	ConfigPath      string         `yaml:"-" json:"-"`
	KeyDirPath      string         `yaml:"-" json:"-"`
	Passphrase      string         `yaml:"-" json:"-"`
	LocalAgentsPath string         `yaml:"-" json:"-"`
	LocalAgents     []*AgentConfig `yaml:"-" json:"localAgents"`

<<<<<<< HEAD
	Registry     RegistryConfig     `yaml:"registry" json:"registry"`
	Scanner      ScannerConfig      `yaml:"scanner" json:"scanner"`
	Query        QueryConfig        `yaml:"query" json:"query"`
	Trace        TraceConfig        `yaml:"trace" json:"trace"`
	JsonRpcProxy JsonRpcProxyConfig `yaml:"jsonRpcProxy" json:"jsonRpcProxy"`
	Log          LogConfig          `yaml:"log" json:"log"`
	Agents       AgentsConfig       `yaml:"agents" json:"agents"`
=======
	Registry        RegistryConfig     `yaml:"registry" json:"registry"`
	Scanner         ScannerConfig      `yaml:"scanner" json:"scanner"`
	Query           QueryConfig        `yaml:"query" json:"query"`
	Trace           TraceConfig        `yaml:"trace" json:"trace"`
	JsonRpcProxy    JsonRpcProxyConfig `yaml:"jsonRpcProxy" json:"jsonRpcProxy"`
	Log             LogConfig          `yaml:"log" json:"log"`
	ResourcesConfig ResourcesConfig    `yaml:"resources" json:"resources"`
>>>>>>> eb23183c
}

func ParseBigInt(num int) *big.Int {
	var val *big.Int
	if num != 0 {
		val = big.NewInt(int64(num))
	}
	return val
}

func InitLogLevel(cfg Config) error {
	if cfg.Log.Level != "" {
		lvl, err := log.ParseLevel(cfg.Log.Level)
		if err != nil {
			return err
		}
		log.SetLevel(lvl)
	} else {
		log.SetLevel(log.InfoLevel)
	}
	return nil
}

func GetConfigFromEnv() (Config, error) {
	cfgJson := os.Getenv(EnvConfig)
	if cfgJson == "" {
		return Config{}, fmt.Errorf("%s is required", EnvConfig)
	}
	var cfg Config
	if err := json.Unmarshal([]byte(cfgJson), &cfg); err != nil {
		return Config{}, err
	}
	return cfg, nil
}

func GetConfig(filename string) (Config, error) {
	var cfg Config
	if err := readFile(filename, &cfg); err != nil {
		return Config{}, err
	}
	return cfg, nil
}

func readFile(filename string, cfg *Config) error {
	f, err := os.Open(filename)
	if f != nil {
		defer f.Close()
	}
	if err != nil {
		return err
	}

	decoder := yaml.NewDecoder(f)
	return decoder.Decode(cfg)
}

// EnvDefaults contain default values for one env.
type EnvDefaults struct {
	DefaultAgentRegistryContractAddress   string
	DefaultScannerRegistryContractAddress string
	DefaultAlertContractAddress           string
	DiscoSubdomain                        string
}

// GetEnvDefaults returns the default values for an env.
func GetEnvDefaults(development bool) EnvDefaults {
	if development {
		return EnvDefaults{
			DefaultAgentRegistryContractAddress:   "0x272D3e86E9DDb4c46eE7483C7abbc224145E11bE",
			DefaultScannerRegistryContractAddress: "0x38C1e080BeEb26eeA91932178E62987598230271",
			DefaultAlertContractAddress:           "0xf4746faBc1D5E751248Ea3AC87ceB13C432F0C1A",
			DiscoSubdomain:                        "disco-dev",
		}
	}
	return EnvDefaults{
		DefaultAgentRegistryContractAddress:   "0xFE1927bF5bc338e4884A0d406e33921e8058d75d",
		DefaultScannerRegistryContractAddress: "0x1Ad235EF22Dd15d291ecD4b44a5739aD4F61b3A5",
		DefaultAlertContractAddress:           "0x8c06716460e4A6E8Ca6a0bfe7190b1a6A059eA2F",
		DiscoSubdomain:                        "disco",
	}
}<|MERGE_RESOLUTION|>--- conflicted
+++ resolved
@@ -164,20 +164,19 @@
 	TestAlerts      TestAlertsConfig `yaml:"testAlerts" json:"testAlerts"`
 }
 
-<<<<<<< HEAD
-type AgentMetricsConfig struct {
-	FlushIntervalSeconds int `yaml:"flushIntervalSeconds" json:"flushIntervalSeconds" validate:"omitempty,min=1"`
-	ThresholdMs          int `yaml:"thresholdMs" json:"thresholdMs" validate:"omitempty,min=1"`
-}
-
-type AgentsConfig struct {
-	Metrics AgentMetricsConfig `yaml:"metrics" json:"metrics"`
-=======
 type ResourcesConfig struct {
 	DisableAgentLimits bool    `yaml:"disableAgentLimits" json:"disableAgentLimits"`
 	AgentMaxMemoryMiB  int     `yaml:"agentMaxMemoryMib" json:"agentMaxMemoryMib" validate:"omitempty,min=100"`
 	AgentMaxCPUs       float64 `yaml:"agentMaxCpus" json:"agentMaxCpus" validate:"omitempty,gt=0"`
->>>>>>> eb23183c
+}
+
+type AgentMetricsConfig struct {
+	FlushIntervalSeconds int `yaml:"flushIntervalSeconds" json:"flushIntervalSeconds" validate:"omitempty,min=1"`
+	ThresholdMs          int `yaml:"thresholdMs" json:"thresholdMs" validate:"omitempty,min=1"`
+}
+
+type AgentsConfig struct {
+	Metrics AgentMetricsConfig `yaml:"metrics" json:"metrics"`
 }
 
 type Config struct {
@@ -189,15 +188,6 @@
 	LocalAgentsPath string         `yaml:"-" json:"-"`
 	LocalAgents     []*AgentConfig `yaml:"-" json:"localAgents"`
 
-<<<<<<< HEAD
-	Registry     RegistryConfig     `yaml:"registry" json:"registry"`
-	Scanner      ScannerConfig      `yaml:"scanner" json:"scanner"`
-	Query        QueryConfig        `yaml:"query" json:"query"`
-	Trace        TraceConfig        `yaml:"trace" json:"trace"`
-	JsonRpcProxy JsonRpcProxyConfig `yaml:"jsonRpcProxy" json:"jsonRpcProxy"`
-	Log          LogConfig          `yaml:"log" json:"log"`
-	Agents       AgentsConfig       `yaml:"agents" json:"agents"`
-=======
 	Registry        RegistryConfig     `yaml:"registry" json:"registry"`
 	Scanner         ScannerConfig      `yaml:"scanner" json:"scanner"`
 	Query           QueryConfig        `yaml:"query" json:"query"`
@@ -205,7 +195,7 @@
 	JsonRpcProxy    JsonRpcProxyConfig `yaml:"jsonRpcProxy" json:"jsonRpcProxy"`
 	Log             LogConfig          `yaml:"log" json:"log"`
 	ResourcesConfig ResourcesConfig    `yaml:"resources" json:"resources"`
->>>>>>> eb23183c
+	Agents          AgentsConfig       `yaml:"agents" json:"agents"`
 }
 
 func ParseBigInt(num int) *big.Int {
