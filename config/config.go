package config

import (
	"encoding/json"
	"fmt"
	"math/big"
	"os"
	"path"

<<<<<<< HEAD
=======
	yaml "gopkg.in/yaml.v3"

>>>>>>> e157aafa
	"github.com/forta-network/forta-node/utils"

	log "github.com/sirupsen/logrus"
)

const EnvConfig = "FORTA_CONFIG"
const EnvFortaDir = "FORTA_DIR"
const EnvJsonRpcHost = "JSON_RPC_HOST"
const EnvJsonRpcPort = "JSON_RPC_PORT"
const EnvAgentGrpcPort = "AGENT_GRPC_PORT"
const ContainerNamePrefix = "forta"

const (
	//TODO: figure out protocol for this other than direct communication
	EnvQueryNode = "QUERY_NODE"
	// NATS node name env var
	EnvNatsHost = "NATS_HOST"
)

const (
	DefaultLocalAgentsFileName = "local-agents.json"
	DefaultKeysDirName         = ".keys"
)

// Docker container names
var (
	DockerScannerContainerImage      = "forta-network/forta-scanner:latest"
	DockerQueryContainerImage        = "forta-network/forta-query:latest"
	DockerJSONRPCProxyContainerImage = "forta-network/forta-json-rpc:latest"
	UseDockerImages                  = "local"

	DockerNatsContainerName         = fmt.Sprintf("%s-nats", ContainerNamePrefix)
	DockerScannerContainerName      = fmt.Sprintf("%s-scanner", ContainerNamePrefix)
	DockerJSONRPCProxyContainerName = fmt.Sprintf("%s-json-rpc", ContainerNamePrefix)
	DockerQueryContainerName        = fmt.Sprintf("%s-query", ContainerNamePrefix)

	DockerNetworkName = DockerScannerContainerName

	DefaultContainerFortaDirPath        = "/.forta"
	DefaultContainerKeyDirPath          = path.Join(DefaultContainerFortaDirPath, DefaultKeysDirName)
	DefaultContainerLocalAgentsFilePath = path.Join(DefaultContainerFortaDirPath, DefaultLocalAgentsFileName)
)

// Global constant values
var (
	DefaultNatsPort    = "4222"
	DefaultIPFSGateway = "https://cloudflare-ipfs.com"
)

type AgentConfig struct {
	ID         string  `yaml:"id" json:"id"`
	Image      string  `yaml:"image" json:"image"`
	IsLocal    bool    `yaml:"isLocal" json:"isLocal"`
	StartBlock *uint64 `yaml:"startBlock" json:"startBlock,omitempty"`
	StopBlock  *uint64 `yaml:"stopBlock" json:"stopBlock,omitempty"`
}

func (ac AgentConfig) ImageHash() string {
	_, digest := utils.SplitImageRef(ac.Image)
	return digest
}

func (ac AgentConfig) ContainerName() string {
	_, digest := utils.SplitImageRef(ac.Image)
	return fmt.Sprintf("%s-agent-%s-%s", ContainerNamePrefix, utils.ShortenString(ac.ID, 8), utils.ShortenString(digest, 4))
}

func (ac AgentConfig) GrpcPort() string {
	return "50051"
}

type DBConfig struct {
	Path string `yaml:"path" json:"path"`
}

type EthereumConfig struct {
	JsonRpcUrl   string            `yaml:"jsonRpcUrl" json:"jsonRpcUrl" validate:"omitempty,url"`
	WebsocketUrl string            `yaml:"websocketUrl" json:"websocketUrl" validate:"required_without=JsonRpcUrl"`
	Headers      map[string]string `yaml:"headers" json:"headers"`
}

type QueryConfig struct {
<<<<<<< HEAD
	Port      int             `yaml:"port" json:"port" validate:"max=65535"`
	DB        DBConfig        `yaml:"db" json:"db"`
	PublishTo PublisherConfig `yaml:"publishTo" json:"publishTo"`
=======
	QueryImage string          `yaml:"queryImage" json:"queryImage"`
	Port       int             `yaml:"port" json:"port" validate:"max=65535"`
	DB         DBConfig        `yaml:"db" json:"db"`
	PublishTo  PublisherConfig `yaml:"publishTo" json:"publishTo"`
>>>>>>> e157aafa
}
type ScannerConfig struct {
	ChainID    int            `yaml:"chainId" json:"chainId"`
	StartBlock int            `yaml:"startBlock" json:"startBlock"`
	EndBlock   int            `yaml:"endBlock" json:"endBlock"`
	Ethereum   EthereumConfig `yaml:"ethereum" json:"ethereum"`
}

type TraceConfig struct {
	Ethereum EthereumConfig `yaml:"ethereum" json:"ethereum"`
	Enabled  bool           `yaml:"enabled" json:"enabled"`
}

type JsonRpcProxyConfig struct {
	Ethereum EthereumConfig `yaml:"ethereum" json:"ethereum"`
}

type LogConfig struct {
	Level       string `yaml:"level" json:"level"`
	MaxLogSize  string `yaml:"maxLogSize" json:"maxLogSize"`
	MaxLogFiles int    `yaml:"maxLogFiles" json:"maxLogFiles"`
}

type RegistryConfig struct {
	Ethereum          EthereumConfig `yaml:"ethereum" json:"ethereum"`
	IPFSGateway       *string        `yaml:"ipfsGateway" json:"ipfsGateway,omitempty" validate:"omitempty,url"`
	ContractAddress   string         `yaml:"contractAddress" json:"contractAddress" validate:"eth_addr"`
	ContainerRegistry string         `yaml:"containerRegistry" json:"containerRegistry" validate:"hostname"`
	Username          string         `yaml:"username" json:"username"`
	Password          string         `yaml:"password" json:"password"`
}

type IPFSConfig struct {
	GatewayURL string `yaml:"gatewayUrl" json:"gatewayUrl" validate:"url"`
	Username   string `yaml:"username" json:"username"`
	Password   string `yaml:"password" json:"password"`
<<<<<<< HEAD
}

type PublisherConfig struct {
	SkipPublish     bool           `yaml:"skipPublish" json:"skipPublish"`
	Ethereum        EthereumConfig `yaml:"ethereum" json:"ethereum"  validate:"required_unless=SkipPublish true"`
	ContractAddress string         `yaml:"contractAddress" json:"contractAddress" validate:"required_unless=SkipPublish true,omitempty,eth_addr"`
	IPFS            *IPFSConfig    `yaml:"ipfs" json:"ipfs" validate:"required_unless=SkipPublish true"`
	Batch           BatchConfig    `yaml:"batch" json:"batch"`
}

type BatchConfig struct {
	SkipEmpty       bool `yaml:"skipEmpty" json:"skipEmpty"`
	IntervalSeconds *int `yaml:"intervalSeconds" json:"intervalSeconds"`
	MaxAlerts       *int `yaml:"maxAlerts" json:"maxAlerts"`
}

type Config struct {
	Production      bool   `yaml:"-" json:"-"`
	FortaDir        string `yaml:"-" json:"-"`
	ConfigPath      string `yaml:"-" json:"-"`
	KeyDirPath      string `yaml:"-" json:"-"`
	Passphrase      string `yaml:"-" json:"-"`
	LocalAgentsPath string `yaml:"-" json:"-"`
=======
}

type TestAlertsConfig struct {
	Disable    bool   `yaml:"disable" json:"disable"`
	WebhookURL string `yaml:"webhookUrl" json:"webhookUrl" validate:"omitempty,url"`
}

type PublisherConfig struct {
	SkipPublish     bool             `yaml:"skipPublish" json:"skipPublish"`
	Ethereum        EthereumConfig   `yaml:"ethereum" json:"ethereum"  validate:"required_unless=SkipPublish true"`
	ContractAddress string           `yaml:"contractAddress" json:"contractAddress" validate:"required_unless=SkipPublish true,omitempty,eth_addr"`
	IPFS            *IPFSConfig      `yaml:"ipfs" json:"ipfs" validate:"required_unless=SkipPublish true"`
	Batch           BatchConfig      `yaml:"batch" json:"batch"`
	TestAlerts      TestAlertsConfig `yaml:"testAlerts" json:"testAlerts"`
}

type BatchConfig struct {
	SkipEmpty       bool `yaml:"skipEmpty" json:"skipEmpty"`
	IntervalSeconds *int `yaml:"intervalSeconds" json:"intervalSeconds"`
	MaxAlerts       *int `yaml:"maxAlerts" json:"maxAlerts"`
}

type Config struct {
	Production      bool           `yaml:"-" json:"-"`
	FortaDir        string         `yaml:"-" json:"-"`
	ConfigPath      string         `yaml:"-" json:"-"`
	KeyDirPath      string         `yaml:"-" json:"-"`
	Passphrase      string         `yaml:"-" json:"-"`
	LocalAgentsPath string         `yaml:"-" json:"-"`
	LocalAgents     []*AgentConfig `yaml:"-" json:"localAgents"`
>>>>>>> e157aafa

	Registry     RegistryConfig     `yaml:"registry" json:"registry"`
	Scanner      ScannerConfig      `yaml:"scanner" json:"scanner"`
	Query        QueryConfig        `yaml:"query" json:"query"`
	Trace        TraceConfig        `yaml:"trace" json:"trace"`
	JsonRpcProxy JsonRpcProxyConfig `yaml:"jsonRpcProxy" json:"jsonRpcProxy"`
	Log          LogConfig          `yaml:"log" json:"log"`
}

func ParseBigInt(num int) *big.Int {
	var val *big.Int
	if num != 0 {
		val = big.NewInt(int64(num))
	}
	return val
}

func InitLogLevel(cfg Config) error {
	if cfg.Log.Level != "" {
		lvl, err := log.ParseLevel(cfg.Log.Level)
		if err != nil {
			return err
		}
		log.SetLevel(lvl)
	} else {
		log.SetLevel(log.InfoLevel)
	}
	return nil
}

func GetConfigFromEnv() (Config, error) {
	cfgJson := os.Getenv(EnvConfig)
	if cfgJson == "" {
		return Config{}, fmt.Errorf("%s is required", EnvConfig)
	}
	var cfg Config
	if err := json.Unmarshal([]byte(cfgJson), &cfg); err != nil {
		return Config{}, err
	}
	return cfg, nil
}

func GetConfig(filename string) (Config, error) {
	var cfg Config
	if err := readFile(filename, &cfg); err != nil {
		return Config{}, err
	}
	return cfg, nil
}

func readFile(filename string, cfg *Config) error {
	f, err := os.Open(filename)
	if f != nil {
		defer f.Close()
	}
	if err != nil {
		return err
	}

	decoder := yaml.NewDecoder(f)
	return decoder.Decode(cfg)
}

// EnvDefaults contain default values for one env.
type EnvDefaults struct {
	DefaultAgentRegistryContractAddress   string
	DefaultScannerRegistryContractAddress string
	DefaultAlertContractAddress           string
	DiscoSubdomain                        string
}

// GetEnvDefaults returns the default values for an env.
func GetEnvDefaults(production bool) EnvDefaults {
	if production {
		return EnvDefaults{
			DefaultAgentRegistryContractAddress:   "0xFE1927bF5bc338e4884A0d406e33921e8058d75d",
			DefaultScannerRegistryContractAddress: "0x1Ad235EF22Dd15d291ecD4b44a5739aD4F61b3A5",
			DefaultAlertContractAddress:           "0xf4746faBc1D5E751248Ea3AC87ceB13C432F0C1A",
			DiscoSubdomain:                        "disco-dev",
		}
	}
	return EnvDefaults{
		DefaultAgentRegistryContractAddress:   "0x272D3e86E9DDb4c46eE7483C7abbc224145E11bE",
		DefaultScannerRegistryContractAddress: "0x38C1e080BeEb26eeA91932178E62987598230271",
		DefaultAlertContractAddress:           "0x8c06716460e4A6E8Ca6a0bfe7190b1a6A059eA2F",
		DiscoSubdomain:                        "disco",
	}
}<|MERGE_RESOLUTION|>--- conflicted
+++ resolved
@@ -7,12 +7,8 @@
 	"os"
 	"path"
 
-<<<<<<< HEAD
-=======
-	yaml "gopkg.in/yaml.v3"
-
->>>>>>> e157aafa
 	"github.com/forta-network/forta-node/utils"
+	"gopkg.in/yaml.v3"
 
 	log "github.com/sirupsen/logrus"
 )
@@ -94,16 +90,9 @@
 }
 
 type QueryConfig struct {
-<<<<<<< HEAD
 	Port      int             `yaml:"port" json:"port" validate:"max=65535"`
 	DB        DBConfig        `yaml:"db" json:"db"`
 	PublishTo PublisherConfig `yaml:"publishTo" json:"publishTo"`
-=======
-	QueryImage string          `yaml:"queryImage" json:"queryImage"`
-	Port       int             `yaml:"port" json:"port" validate:"max=65535"`
-	DB         DBConfig        `yaml:"db" json:"db"`
-	PublishTo  PublisherConfig `yaml:"publishTo" json:"publishTo"`
->>>>>>> e157aafa
 }
 type ScannerConfig struct {
 	ChainID    int            `yaml:"chainId" json:"chainId"`
@@ -140,31 +129,12 @@
 	GatewayURL string `yaml:"gatewayUrl" json:"gatewayUrl" validate:"url"`
 	Username   string `yaml:"username" json:"username"`
 	Password   string `yaml:"password" json:"password"`
-<<<<<<< HEAD
-}
-
-type PublisherConfig struct {
-	SkipPublish     bool           `yaml:"skipPublish" json:"skipPublish"`
-	Ethereum        EthereumConfig `yaml:"ethereum" json:"ethereum"  validate:"required_unless=SkipPublish true"`
-	ContractAddress string         `yaml:"contractAddress" json:"contractAddress" validate:"required_unless=SkipPublish true,omitempty,eth_addr"`
-	IPFS            *IPFSConfig    `yaml:"ipfs" json:"ipfs" validate:"required_unless=SkipPublish true"`
-	Batch           BatchConfig    `yaml:"batch" json:"batch"`
 }
 
 type BatchConfig struct {
 	SkipEmpty       bool `yaml:"skipEmpty" json:"skipEmpty"`
 	IntervalSeconds *int `yaml:"intervalSeconds" json:"intervalSeconds"`
 	MaxAlerts       *int `yaml:"maxAlerts" json:"maxAlerts"`
-}
-
-type Config struct {
-	Production      bool   `yaml:"-" json:"-"`
-	FortaDir        string `yaml:"-" json:"-"`
-	ConfigPath      string `yaml:"-" json:"-"`
-	KeyDirPath      string `yaml:"-" json:"-"`
-	Passphrase      string `yaml:"-" json:"-"`
-	LocalAgentsPath string `yaml:"-" json:"-"`
-=======
 }
 
 type TestAlertsConfig struct {
@@ -179,12 +149,6 @@
 	IPFS            *IPFSConfig      `yaml:"ipfs" json:"ipfs" validate:"required_unless=SkipPublish true"`
 	Batch           BatchConfig      `yaml:"batch" json:"batch"`
 	TestAlerts      TestAlertsConfig `yaml:"testAlerts" json:"testAlerts"`
-}
-
-type BatchConfig struct {
-	SkipEmpty       bool `yaml:"skipEmpty" json:"skipEmpty"`
-	IntervalSeconds *int `yaml:"intervalSeconds" json:"intervalSeconds"`
-	MaxAlerts       *int `yaml:"maxAlerts" json:"maxAlerts"`
 }
 
 type Config struct {
@@ -195,7 +159,6 @@
 	Passphrase      string         `yaml:"-" json:"-"`
 	LocalAgentsPath string         `yaml:"-" json:"-"`
 	LocalAgents     []*AgentConfig `yaml:"-" json:"localAgents"`
->>>>>>> e157aafa
 
 	Registry     RegistryConfig     `yaml:"registry" json:"registry"`
 	Scanner      ScannerConfig      `yaml:"scanner" json:"scanner"`
