package supervisor

import (
	"context"
	"fmt"
	"os"
	"strconv"
	"strings"
	"sync"
	"time"

	"github.com/forta-protocol/forta-core-go/manifest"
	"github.com/forta-protocol/forta-core-go/release"

	"github.com/ethereum/go-ethereum/accounts/keystore"
	"github.com/ipfs/go-cid"
	log "github.com/sirupsen/logrus"

	"github.com/forta-protocol/forta-core-go/clients/agentlogs"
	"github.com/forta-protocol/forta-core-go/clients/health"
	"github.com/forta-protocol/forta-core-go/security"
	"github.com/forta-protocol/forta-node/clients"
	"github.com/forta-protocol/forta-node/clients/messaging"
	"github.com/forta-protocol/forta-node/config"
	"github.com/forta-protocol/forta-node/services"
)

const (
	// SupervisorStrategyVersion is for versioning the critical changes in supervisor's management strategy.
	// It's effective in deciding if an agent container should be restarted or not.
	SupervisorStrategyVersion = "1"
)

// SupervisorService manages the scanner node's service and agent containers.
type SupervisorService struct {
	ctx context.Context

	client           clients.DockerClient
	globalClient     clients.DockerClient
	agentImageClient clients.DockerClient

	manifestClient manifest.Client
	releaseClient  release.Client

	msgClient   clients.MessageClient
	config      SupervisorServiceConfig
	maxLogSize  string
	maxLogFiles int

	scannerContainer *clients.DockerContainer
	jsonRpcContainer *clients.DockerContainer
	containers       []*Container
	mu               sync.RWMutex

	lastRun                   health.TimeTracker
	lastStop                  health.TimeTracker
	lastTelemetryRequest      health.TimeTracker
	lastTelemetryRequestError health.ErrorTracker
	lastAgentLogsRequest      health.TimeTracker
	lastAgentLogsRequestError health.ErrorTracker

	healthClient health.HealthClient

	agentLogsClient agentlogs.Client
	prevAgentLogs   agentlogs.Agents
}

type SupervisorServiceConfig struct {
	Config     config.Config
	Passphrase string
	Key        *keystore.Key
}

// Container extends the default container data.
type Container struct {
	clients.DockerContainer
	IsAgent     bool
	AgentConfig *config.AgentConfig
}

func (sup *SupervisorService) Start() error {
	if err := sup.start(); err != nil {
		return err
	}

	go sup.healthCheck()

	return nil
}

func (sup *SupervisorService) start() error {
	if !sup.config.Config.TelemetryConfig.Disable && !sup.config.Config.PrivateModeConfig.Enable {
		go sup.syncTelemetryData()
	}
<<<<<<< HEAD
	if !sup.config.Config.PrivateModeConfig.Enable {
=======
	if !sup.config.Config.AgentLogsConfig.Disable {
>>>>>>> 43c712ad
		go sup.syncAgentLogs()
	}

	sup.mu.Lock()
	defer sup.mu.Unlock()

	log.Infof("Starting %s", sup.Name())
	_, err := log.ParseLevel(sup.config.Config.Log.Level)
	if err != nil {
		log.Error("invalid log level", err)
		return err
	}

	hostFortaDir := os.Getenv(config.EnvHostFortaDir)
	if len(hostFortaDir) == 0 {
		return fmt.Errorf("supervisor needs to know $%s to mount to the other containers it runs", config.EnvHostFortaDir)
	}
	releaseInfo := release.ReleaseInfoFromString(os.Getenv(config.EnvReleaseInfo))
	releaseInfo, err = sup.getFullReleaseInfo(releaseInfo)
	if err != nil {
		return fmt.Errorf("failed to get full release info: %v", err)
	}
	if releaseInfo != nil {
		release.LogReleaseInfo(releaseInfo)
	}

	sup.maxLogSize = sup.config.Config.Log.MaxLogSize
	sup.maxLogFiles = sup.config.Config.Log.MaxLogFiles

	if err := sup.removeOldContainers(); err != nil {
		return err
	}

	if err := sup.ensureNodeImages(); err != nil {
		return err
	}

	supervisorContainer, err := sup.globalClient.GetContainerByName(sup.ctx, config.DockerSupervisorContainerName)
	if err != nil {
		return fmt.Errorf("failed to get the supervisor container: %v", err)
	}
	commonNodeImage := supervisorContainer.Image

	nodeNetworkID, err := sup.client.CreatePublicNetwork(sup.ctx, config.DockerNetworkName)
	if err != nil {
		return err
	}
	if err := sup.client.AttachNetwork(sup.ctx, supervisorContainer.ID, nodeNetworkID); err != nil {
		return fmt.Errorf("failed to attach supervisor container to node network: %v", err)
	}

	var natsNetworkID string
	if sup.config.Config.ExposeNats {
		natsNetworkID = nodeNetworkID
	} else {
		natsNetworkID, err = sup.client.CreateInternalNetwork(sup.ctx, config.DockerNatsContainerName)
		if err != nil {
			return err
		}
		if err := sup.client.AttachNetwork(sup.ctx, supervisorContainer.ID, natsNetworkID); err != nil {
			return fmt.Errorf("failed to attach supervisor container to nats network: %v", err)
		}
	}

	// start nats, wait for it and connect from the supervisor
	natsContainer, err := sup.client.StartContainer(sup.ctx, clients.DockerContainerConfig{
		Name:  config.DockerNatsContainerName,
		Image: "nats:2.3.2",
		Ports: map[string]string{
			"4222": "4222",
			"6222": "6222",
			"8222": "8222",
		},
		NetworkID:   natsNetworkID,
		MaxLogFiles: sup.maxLogFiles,
		MaxLogSize:  sup.maxLogSize,
	})
	if err != nil {
		return err
	}
	sup.addContainerUnsafe(natsContainer)

	if err := sup.client.WaitContainerStart(sup.ctx, natsContainer.ID); err != nil {
		return fmt.Errorf("failed while waiting for nats to start: %v", err)
	}
	// in tests, this is already set to a mock client
	if sup.msgClient == nil {
		sup.msgClient = messaging.NewClient("supervisor", fmt.Sprintf("%s:%s", config.DockerNatsContainerName, config.DefaultNatsPort))
	}
	sup.registerMessageHandlers()

	sup.jsonRpcContainer, err = sup.client.StartContainer(sup.ctx, clients.DockerContainerConfig{
		Name:  config.DockerJSONRPCProxyContainerName,
		Image: commonNodeImage,
		Cmd:   []string{config.DefaultFortaNodeBinaryPath, "json-rpc"},
		Volumes: map[string]string{
			// give access to host docker
			"/var/run/docker.sock": "/var/run/docker.sock",
			hostFortaDir:           config.DefaultContainerFortaDirPath,
		},
		Ports: map[string]string{
			"": config.DefaultHealthPort, // random host port
		},
		DialHost:    true,
		NetworkID:   nodeNetworkID,
		MaxLogFiles: sup.maxLogFiles,
		MaxLogSize:  sup.maxLogSize,
	})
	if err != nil {
		return err
	}
	sup.addContainerUnsafe(sup.jsonRpcContainer)

	sup.scannerContainer, err = sup.client.StartContainer(sup.ctx, clients.DockerContainerConfig{
		Name:  config.DockerScannerContainerName,
		Image: commonNodeImage,
		Cmd:   []string{config.DefaultFortaNodeBinaryPath, "scanner"},
		Env: map[string]string{
			config.EnvReleaseInfo: releaseInfo.String(),
		},
		Volumes: map[string]string{
			hostFortaDir: config.DefaultContainerFortaDirPath,
		},
		Ports: map[string]string{
			"": config.DefaultHealthPort, // random host port
		},
		Files: map[string][]byte{
			"passphrase": []byte(sup.config.Passphrase),
		},
		DialHost:    true,
		NetworkID:   nodeNetworkID,
		MaxLogFiles: sup.maxLogFiles,
		MaxLogSize:  sup.maxLogSize,
	})
	if err != nil {
		return err
	}
	sup.addContainerUnsafe(sup.scannerContainer)

	if !sup.config.Config.ExposeNats {
		if err := sup.attachToNetwork(config.DockerScannerContainerName, natsNetworkID); err != nil {
			return err
		}
		if err := sup.attachToNetwork(config.DockerJSONRPCProxyContainerName, natsNetworkID); err != nil {
			return err
		}
	}

	return nil
}

func (sup *SupervisorService) attachToNetwork(containerName, nodeNetworkID string) error {
	container, err := sup.client.GetContainerByName(sup.ctx, containerName)
	if err != nil {
		return fmt.Errorf("failed to get '%s' container while attaching to node network: %v", containerName, err)
	}
	if err := sup.client.AttachNetwork(sup.ctx, container.ID, nodeNetworkID); err != nil {
		return fmt.Errorf("failed to attach '%s' container to node network: %v", containerName, err)
	}
	return nil
}

func (sup *SupervisorService) ensureNodeImages() error {
	for _, image := range []struct {
		Name string
		Ref  string
	}{
		{
			Name: "nats",
			Ref:  "nats:2.3.2",
		},
	} {
		if err := sup.client.EnsureLocalImage(sup.ctx, image.Name, image.Ref); err != nil {
			return err
		}
	}
	return nil
}

// removes old service containers and agents started with an old supervisor
func (sup *SupervisorService) removeOldContainers() error {
	type containerDefinition struct {
		ID   string
		Name string
	}
	var containersToRemove []*containerDefinition

	// gather old service containers
	for _, containerName := range []string{
		config.DockerScannerContainerName,
		config.DockerPublisherContainerName,
		config.DockerJSONRPCProxyContainerName,
		config.DockerNatsContainerName,
	} {
		container, err := sup.client.GetContainerByName(sup.ctx, containerName)
		if err != nil {
			log.WithError(err).WithField("containerName", containerName).Info("did not find old service container - ignoring")
			continue
		}
		containersToRemove = append(containersToRemove, &containerDefinition{
			ID:   container.ID,
			Name: containerName,
		})
	}

	// gather old agents
	containers, err := sup.client.GetContainers(sup.ctx)
	if err != nil {
		return fmt.Errorf("failed to get containers list: %v", err)
	}
	for _, container := range containers {
		containerName := container.Names[0][1:]
		logger := log.WithFields(log.Fields{
			"containerName": containerName,
			"containerId":   container.ID,
		})
		if !strings.Contains(containerName, "forta-agent-") {
			continue
		}
		if container.Labels[clients.DockerLabelFortaSupervisorStrategyVersion] != SupervisorStrategyVersion {
			logger.Info("agent container is old - need to remove")
			containersToRemove = append(containersToRemove, &containerDefinition{
				ID:   container.ID,
				Name: containerName,
			})
		}
	}

	// remove all of the gathered containers
	for _, container := range containersToRemove {
		logger := log.WithFields(log.Fields{
			"containerName": container.Name,
			"containerId":   container.ID,
		})
		if err := sup.client.RemoveContainer(sup.ctx, container.ID); err != nil {
			const msg = "failed to remove old container"
			logger.WithError(err).Error(msg)
			return fmt.Errorf("%s: %v", msg, err)
		}
		if err := sup.client.WaitContainerPrune(sup.ctx, container.ID); err != nil {
			const msg = "failed while waiting removal of old container"
			logger.WithError(err).Error(msg)
			return fmt.Errorf("%s: %v", msg, err)
		}
	}
	// after all gathered containers are removed, remove their networks
	for _, container := range containersToRemove {
		logger := log.WithFields(log.Fields{
			"containerName": container.Name,
			"containerId":   container.ID,
		})
		if err := sup.client.RemoveNetworkByName(sup.ctx, container.Name); err != nil {
			const msg = "failed to remove old network"
			logger.WithError(err).Warn(msg)
			// ignore network removal errs
		}
	}

	return nil
}

func (sup *SupervisorService) syncTelemetryData() {
	time.After(time.Second * 15)          // rate limit crash loops
	ticker := time.NewTicker(time.Minute) // slow down with auto-upgrade later
	for {
		err := sup.doSyncTelemetryData()
		sup.lastTelemetryRequest.Set()
		sup.lastTelemetryRequestError.Set(err)
		if err != nil {
			log.WithError(err).Warn("telemetry sync failed")
		}
		<-ticker.C
	}
}

func (sup *SupervisorService) doSyncTelemetryData() error {
	scannerJwt, err := security.CreateScannerJWT(sup.config.Key, map[string]interface{}{
		"access": "telemetry",
	})
	if err != nil {
		return err
	}
	return sup.healthClient.SendReports(
		fmt.Sprintf("http://host.docker.internal:%s/health", config.DefaultHealthPort),
		sup.config.Config.TelemetryConfig.URL,
		scannerJwt,
	)
}

// complete release info in case runner is old and starts supervisor by providing missing release properties
func (sup *SupervisorService) getFullReleaseInfo(releaseInfo *release.ReleaseInfo) (*release.ReleaseInfo, error) {
	if releaseInfo == nil {
		return nil, nil
	}
	if len(releaseInfo.IPFS) == 0 {
		return releaseInfo, nil
	}
	if _, err := cid.Parse(releaseInfo.IPFS); err != nil {
		return releaseInfo, nil
	}
	fullReleaseManifest, err := sup.releaseClient.GetReleaseManifest(sup.ctx, releaseInfo.IPFS)
	if err != nil {
		return nil, err
	}
	return &release.ReleaseInfo{
		FromBuild: false,
		IPFS:      releaseInfo.IPFS,
		Manifest:  *fullReleaseManifest,
	}, nil
}

func (sup *SupervisorService) Stop() error {
	sup.mu.RLock()
	defer sup.mu.RUnlock()

	ctx := context.Background()
	for _, cnt := range sup.containers {
		if services.IsGracefulShutdown() && cnt.IsAgent {
			continue // keep container agents alive
		}
		var err error
		if cnt.IsAgent {
			err = sup.client.StopContainer(ctx, cnt.DockerContainer.ID)
		} else {
			err = sup.client.InterruptContainer(ctx, cnt.DockerContainer.ID)
		}
		logger := log.WithFields(log.Fields{
			"id":      cnt.ID,
			"isAgent": cnt.IsAgent,
		})
		if err != nil {
			logger.WithError(err).Error("error stopping container")
		} else {
			logger.Info("requested to stop container")
		}
	}
	return nil
}

func (sup *SupervisorService) Name() string {
	return "supervisor"
}

// Health implements the health.Reporter interface.
func (sup *SupervisorService) Health() health.Reports {
	sup.mu.RLock()
	defer sup.mu.RUnlock()

	containersStatus := health.StatusOK
	if len(sup.containers) < 3 {
		containersStatus = health.StatusFailing
	}

	return health.Reports{
		&health.Report{
			Name:    "containers.managed",
			Status:  containersStatus,
			Details: strconv.Itoa(len(sup.containers)),
		},
		&health.Report{
			Name:    "event.run-agent.time",
			Status:  health.StatusInfo,
			Details: sup.lastRun.String(),
		},
		&health.Report{
			Name:    "event.stop-agent.time",
			Status:  health.StatusInfo,
			Details: sup.lastStop.String(),
		},
		sup.lastTelemetryRequest.GetReport("event.telemetry-sync.time"),
		sup.lastTelemetryRequestError.GetReport("event.telemetry-sync.error"),
		sup.lastAgentLogsRequest.GetReport("event.agent-logs-sync.time"),
		sup.lastAgentLogsRequestError.GetReport("event.agent-logs-sync.error"),
	}
}

func NewSupervisorService(ctx context.Context, cfg SupervisorServiceConfig) (*SupervisorService, error) {
	dockerClient, err := clients.NewDockerClient("supervisor")
	if err != nil {
		return nil, fmt.Errorf("failed to create the docker client: %v", err)
	}
	globalClient, err := clients.NewDockerClient("")
	if err != nil {
		return nil, fmt.Errorf("failed to create the global docker client: %v", err)
	}

	releaseClient, err := release.NewClient(cfg.Config.Registry.IPFS.GatewayURL)
	if err != nil {
		return nil, fmt.Errorf("failed to create the release client: %v", err)
	}

	// agent image client is helpful for loading private mode agents from a restricted container registry
	var agentImageClient clients.DockerClient
	if cfg.Config.PrivateModeConfig.Enable && cfg.Config.PrivateModeConfig.ContainerRegistry != nil {
		agentImageClient, err = clients.NewAuthDockerClient(
			"",
			cfg.Config.PrivateModeConfig.ContainerRegistry.Username,
			cfg.Config.PrivateModeConfig.ContainerRegistry.Password,
		)
	} else {
		agentImageClient, err = clients.NewDockerClient("")
	}
	if err != nil {
		return nil, fmt.Errorf("failed to create the private docker client: %v", err)
	}

	return &SupervisorService{
		ctx:              ctx,
		client:           dockerClient,
		globalClient:     globalClient,
		agentImageClient: agentImageClient,
		releaseClient:    releaseClient,
		config:           cfg,
		healthClient:     health.NewClient(),
		agentLogsClient:  agentlogs.NewClient(cfg.Config.AgentLogsConfig.URL),
	}, nil
}<|MERGE_RESOLUTION|>--- conflicted
+++ resolved
@@ -89,14 +89,15 @@
 }
 
 func (sup *SupervisorService) start() error {
-	if !sup.config.Config.TelemetryConfig.Disable && !sup.config.Config.PrivateModeConfig.Enable {
+	// in addition to the feature disable flags, check private mode flags to disable agent logging and telemetry
+
+	shouldDisableTelemetry := sup.config.Config.TelemetryConfig.Disable || sup.config.Config.PrivateModeConfig.Enable
+	if !shouldDisableTelemetry {
 		go sup.syncTelemetryData()
 	}
-<<<<<<< HEAD
-	if !sup.config.Config.PrivateModeConfig.Enable {
-=======
-	if !sup.config.Config.AgentLogsConfig.Disable {
->>>>>>> 43c712ad
+
+	shouldDisableAgentLogs := sup.config.Config.AgentLogsConfig.Disable || sup.config.Config.PrivateModeConfig.Enable
+	if !shouldDisableAgentLogs {
 		go sup.syncAgentLogs()
 	}
 
