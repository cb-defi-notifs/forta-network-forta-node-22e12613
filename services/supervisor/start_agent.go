--- conflicted
+++ resolved
@@ -41,32 +41,20 @@
 	}
 	
 	limits := config.GetAgentResourceLimits(sup.config.Config.ResourcesConfig)
-<<<<<<< HEAD
 	
 	agentContainer, err := sup.client.StartContainer(
 		sup.ctx, clients.DockerContainerConfig{
-=======
-
-	agentContainer, err := sup.client.StartContainer(
-		ctx, clients.DockerContainerConfig{
->>>>>>> ee33389f
 			Name:           agent.ContainerName(),
 			Image:          agent.Image,
 			NetworkID:      nwID,
 			LinkNetworkIDs: []string{},
 			Env: map[string]string{
-<<<<<<< HEAD
 				config.EnvJsonRpcHost:     config.DockerJSONRPCProxyContainerName,
 				config.EnvJsonRpcPort:     config.DefaultJSONRPCProxyPort,
 				config.EnvJWTProviderHost: config.DockerJWTProviderContainerName,
 				config.EnvJWTProviderPort: config.DefaultJWTProviderPort,
 				config.EnvAgentGrpcPort:   agent.GrpcPort(),
 				config.EnvFortaBotID:      agent.ID,
-=======
-				config.EnvJsonRpcHost:   config.DockerJSONRPCProxyContainerName,
-				config.EnvJsonRpcPort:   config.DefaultJSONRPCProxyPort,
-				config.EnvAgentGrpcPort: agent.GrpcPort(),
->>>>>>> ee33389f
 			},
 			MaxLogFiles: sup.maxLogFiles,
 			MaxLogSize:  sup.maxLogSize,
@@ -80,18 +68,12 @@
 	if err != nil {
 		return err
 	}
-<<<<<<< HEAD
 	// Attach the scanner, JWT Provider and the JSON-RPC proxy to the agent's network.
 	for _, containerID := range []string{
 		sup.scannerContainer.ID, sup.jsonRpcContainer.ID,
 		sup.jwtProviderContainer.ID,
 	} {
 		err := sup.client.AttachNetwork(sup.ctx, containerID, nwID)
-=======
-	// Attach the scanner and the JSON-RPC proxy to the agent's network.
-	for _, containerID := range []string{sup.scannerContainer.ID, sup.jsonRpcContainer.ID} {
-		err := sup.client.AttachNetwork(ctx, containerID, nwID)
->>>>>>> ee33389f
 		if err != nil {
 			return err
 		}
