package agentpool

import (
	"context"
	"fmt"
	"strconv"
	"sync"
	"time"

	"github.com/ethereum/go-ethereum/common/hexutil"
	"github.com/forta-network/forta-core-go/domain"
	"github.com/forta-network/forta-node/metrics"

	"github.com/forta-network/forta-core-go/clients/health"
	"github.com/forta-network/forta-core-go/protocol"
	"github.com/forta-network/forta-node/clients"
	"github.com/forta-network/forta-node/clients/agentgrpc"
	"github.com/forta-network/forta-node/clients/messaging"
	"github.com/forta-network/forta-node/config"
	"github.com/forta-network/forta-node/services/scanner"
	"github.com/forta-network/forta-node/services/scanner/agentpool/poolagent"
	log "github.com/sirupsen/logrus"
)

// AgentPool maintains the pool of agents that the scanner should
// interact with.
type AgentPool struct {
	ctx                     context.Context
	cfg                     config.Config
	agents                  []*poolagent.Agent
	txResults               chan *scanner.TxResult
	blockResults            chan *scanner.BlockResult
	combinationAlertResults chan *scanner.CombinationAlertResult
	msgClient               clients.MessageClient
	dialer                  func(config.AgentConfig) (clients.AgentClient, error)
	mu                      sync.RWMutex
	botWaitGroup            *sync.WaitGroup
}

// NewAgentPool creates a new agent pool.
func NewAgentPool(ctx context.Context, cfg config.Config, msgClient clients.MessageClient, waitBots int) *AgentPool {
	agentPool := &AgentPool{
		ctx:                     ctx,
		cfg:                     cfg,
		txResults:               make(chan *scanner.TxResult),
		blockResults:            make(chan *scanner.BlockResult),
		combinationAlertResults: make(chan *scanner.CombinationAlertResult),
		msgClient:               msgClient,
		dialer: func(ac config.AgentConfig) (clients.AgentClient, error) {
			client := agentgrpc.NewClient()
			if err := client.Dial(ac); err != nil {
				return nil, err
			}
			return client, nil
		},
	}
	if waitBots > 0 {
		agentPool.botWaitGroup = &sync.WaitGroup{}
		agentPool.botWaitGroup.Add(waitBots)
		go agentPool.logBotWait()
	}

	agentPool.registerMessageHandlers()
	go agentPool.logAgentChanBuffersLoop()
	return agentPool
}

// Health implements health.Reporter interface.
func (ap *AgentPool) Health() health.Reports {
	ap.mu.RLock()
	defer ap.mu.RUnlock()

	agentCount := len(ap.agents)
	var fullCount int
	for _, agent := range ap.agents {
		if agent.TxBufferIsFull() {
			fullCount++
		}
	}
	status := health.StatusOK
	if agentCount == 0 {
		status = health.StatusFailing
	}
	return health.Reports{
		&health.Report{
			Name:    "agents.total",
			Status:  status,
			Details: strconv.Itoa(agentCount),
		},
		&health.Report{
			Name:    "agents.lagging",
			Status:  health.StatusInfo,
			Details: strconv.Itoa(fullCount),
		},
	}
}

// Name implements health.Reporter interface.
func (ap *AgentPool) Name() string {
	return "agent-pool"
}

func (ap *AgentPool) logBotWait() {
	if ap.botWaitGroup != nil {
		ap.botWaitGroup.Wait()
		log.Info("started all bots")
	}
}

// discardAgent removes the agent from the list which eventually causes the
// request channels to be deallocated.
func (ap *AgentPool) discardAgent(discarded *poolagent.Agent) {
	ap.mu.Lock()
	var newAgents []*poolagent.Agent
	for _, agent := range ap.agents {
		if agent != discarded {
			newAgents = append(newAgents, agent)
		} else {
			log.WithField("agent", agent.Config().ContainerName()).Info("discarded")
		}
	}
	ap.agents = newAgents
	ap.mu.Unlock()
}

// SendEvaluateTxRequest sends the request to all of the active agents which
// should be processing the block.
func (ap *AgentPool) SendEvaluateTxRequest(req *protocol.EvaluateTxRequest) {
	startTime := time.Now()
	lg := log.WithFields(log.Fields{
		"tx":        req.Event.Transaction.Hash,
		"component": "pool",
	})
	lg.Debug("SendEvaluateTxRequest")

	if ap.botWaitGroup != nil {
		ap.botWaitGroup.Wait()
	}

	ap.mu.RLock()
	agents := ap.agents
	ap.mu.RUnlock()

	encoded, err := agentgrpc.EncodeMessage(req)
	if err != nil {
		lg.WithError(err).Error("failed to encode message")
		return
	}
	var metricsList []*protocol.AgentMetric
	for _, agent := range agents {
		if !agent.IsReady() || !agent.ShouldProcessBlock(req.Event.Block.BlockNumber) {
			continue
		}
		lg.WithFields(log.Fields{
			"agent":    agent.Config().ID,
			"duration": time.Since(startTime),
		}).Debug("sending tx request to evalTxCh")

		// unblock req send and discard agent if agent is closed

		select {
		case <-agent.Closed():
			ap.discardAgent(agent)
		case agent.TxRequestCh() <- &poolagent.TxRequest{
			Original: req,
			Encoded:  encoded,
		}:
		default: // do not try to send if the buffer is full
			lg.WithField("agent", agent.Config().ID).Debug("agent tx request buffer is full - skipping")
			metricsList = append(metricsList, metrics.CreateAgentMetric(agent.Config().ID, metrics.MetricTxDrop, 1))
		}
		lg.WithFields(log.Fields{
			"agent":    agent.Config().ID,
			"duration": time.Since(startTime),
		}).Debug("sent tx request to evalTxCh")
	}
	metrics.SendAgentMetrics(ap.msgClient, metricsList)

	lg.WithFields(log.Fields{
		"duration": time.Since(startTime),
	}).Debug("Finished SendEvaluateTxRequest")
}

// TxResults returns the receive-only tx results channel.
func (ap *AgentPool) TxResults() <-chan *scanner.TxResult {
	return ap.txResults
}

// SendEvaluateBlockRequest sends the request to all of the active agents which
// should be processing the block.
func (ap *AgentPool) SendEvaluateBlockRequest(req *protocol.EvaluateBlockRequest) {
	startTime := time.Now()
	lg := log.WithFields(log.Fields{
		"block":     req.Event.BlockNumber,
		"component": "pool",
	})
	lg.Debug("SendEvaluateBlockRequest")

	if ap.botWaitGroup != nil {
		ap.botWaitGroup.Wait()
	}

	ap.mu.RLock()
	agents := ap.agents
	ap.mu.RUnlock()

	encoded, err := agentgrpc.EncodeMessage(req)
	if err != nil {
		lg.WithError(err).Error("failed to encode message")
		return
	}

	var metricsList []*protocol.AgentMetric
	for _, agent := range agents {
		if !agent.IsReady() || !agent.ShouldProcessBlock(req.Event.BlockNumber) {
			continue
		}

		lg.WithFields(log.Fields{
			"agent":    agent.Config().ID,
			"duration": time.Since(startTime),
		}).Debug("sending block request to evalBlockCh")

		// unblock req send if agent is closed
		select {
		case <-agent.Closed():
			ap.discardAgent(agent)
		case agent.BlockRequestCh() <- &poolagent.BlockRequest{
			Original: req,
			Encoded:  encoded,
		}:
		default: // do not try to send if the buffer is full
			lg.WithField("agent", agent.Config().ID).Warn("agent block request buffer is full - skipping")
			metricsList = append(metricsList, metrics.CreateAgentMetric(agent.Config().ID, metrics.MetricBlockDrop, 1))
		}
		lg.WithFields(
			log.Fields{
				"agent":    agent.Config().ID,
				"duration": time.Since(startTime),
			},
		).Debug("sent tx request to evalBlockCh")
	}

	blockNumber, _ := hexutil.DecodeUint64(req.Event.BlockNumber)
	ap.msgClient.Publish(messaging.SubjectScannerBlock, &messaging.ScannerPayload{
		LatestBlockInput: blockNumber,
	})

	metrics.SendAgentMetrics(ap.msgClient, metricsList)
	lg.WithFields(log.Fields{
		"duration": time.Since(startTime),
	}).Debug("Finished SendEvaluateBlockRequest")
}

// SendEvaluateAlertRequest sends the request to all the active agents which
// should be processing the alert.
func (ap *AgentPool) SendEvaluateAlertRequest(req *protocol.EvaluateAlertRequest) {
	startTime := time.Now()
	lg := log.WithFields(
		log.Fields{
			"component": "pool",
			"target":    req.TargetBotId,
		},
	)
	lg.Debug("SendEvaluateAlertRequest")

	if req.Event.Alert == nil || req.Event.Alert.Source == nil || req.Event.Alert.Source.Bot == nil {
		lg.Warn("bad request")
		return
	}

	if ap.botWaitGroup != nil {
		ap.botWaitGroup.Wait()
	}

	ap.mu.RLock()
	agents := ap.agents
	ap.mu.RUnlock()

	encoded, err := agentgrpc.EncodeMessage(req)
	if err != nil {
		lg.WithError(err).Error("failed to encode message")
		return
	}

	var metricsList []*protocol.AgentMetric

	var target *poolagent.Agent

	// find target bot for the event
	for _, agent := range agents {
		if agent.Config().ID != req.TargetBotId {
			continue
		}

		if !agent.IsReady() {
			continue
		}
		target = agent
		break
	}

	// return if can't find the target bot, or it's not ready yet
	if target == nil {
		lg.Warn("failed to find subscriber")
		return
	}

	// filter out bad events
	if !target.ShouldProcessAlert(req.Event) {
		return
	}

	lg.WithFields(
		log.Fields{
			"agent":    target.Config().ID,
			"duration": time.Since(startTime),
		},
	).Debug("sending alert request to evalAlertCh")

	// unblock req send if agent is closed
	select {
	case <-target.Closed():
		ap.discardAgent(target)
	case target.CombinationRequestCh() <- &poolagent.CombinationRequest{
		Original: req,
		Encoded:  encoded,
	}:
	default: // do not try to send if the buffer is full
		lg.WithField("agent", target.Config().ID).Warn("agent alert request buffer is full - skipping")
		metricsList = append(metricsList, metrics.CreateAgentMetric(target.Config().ID, metrics.MetricCombinerDrop, 1))
	}

	lg.WithFields(
		log.Fields{
			"agent":    target.Config().ID,
			"duration": time.Since(startTime),
		},
	).Debug("sent alert request to evalAlertCh")

	ap.msgClient.Publish(messaging.SubjectScannerAlert, &messaging.ScannerPayload{})
	metrics.SendAgentMetrics(ap.msgClient, metricsList)
	lg.WithFields(
		log.Fields{
			"duration": time.Since(startTime),
		},
	).Debug("Finished SendEvaluateAlertRequest")
}

// CombinationAlertResults returns the receive-only alert results channel.
func (ap *AgentPool) CombinationAlertResults() <-chan *scanner.CombinationAlertResult {
	return ap.combinationAlertResults
}

func (ap *AgentPool) logAgentChanBuffersLoop() {
	ticker := time.NewTicker(time.Second * 30)
	for range ticker.C {
		ap.logAgentStatuses()
	}
}

func (ap *AgentPool) logAgentStatuses() {
	ap.mu.RLock()
	agents := ap.agents
	ap.mu.RUnlock()

	for _, agent := range agents {
		agent.LogStatus()
	}
}

// BlockResults returns the receive-only tx results channel.
func (ap *AgentPool) BlockResults() <-chan *scanner.BlockResult {
	return ap.blockResults
}

// handleAgentVersionsUpdate updates the list of agents in the AgentPool based on the latest
// versions provided in the payload. It finds the missing agents in the pool and adds them to a new
// agents list. Then, it sends a "run" message for the newly added agents. It also finds the missing
// agents in the latest versions and sends a "stop" message for those. The agents that already exist
// in the pool and the latest versions will remain in the pool. Finally, it publishes the "run" and "stop"
// actions along with any necessary subscription updates.
func (ap *AgentPool) handleAgentVersionsUpdate(payload messaging.AgentPayload) error {
	ap.mu.Lock()
	defer ap.mu.Unlock()

	latestVersions := payload

	// Find the missing agents in the pool, add them to the new agents list
	// and send a "run" message.
<<<<<<< HEAD
	// newAgents is the updated list of all agents
	// agentsToRun is the list of missing agents
	newAgents, agentsToRun := ap.updateAgentsOrFindMissing(latestVersions)

	// Find agents that are already deployed but doesn't exist in the latest versions payload
	agentsToStop := ap.findMissingAgentsInLatestVersions(latestVersions)
=======
	var agentsToRun []config.AgentConfig
	for _, agentCfg := range latestVersions {
		var found bool
		for _, agent := range ap.agents {
			if agent.Config().Equal(agentCfg){
				found = true
				agent.SetShardConfig(agentCfg)
				break
			}
		}
		if !found {
			newAgents = append(newAgents, poolagent.New(ap.ctx, agentCfg, ap.msgClient, ap.txResults, ap.blockResults, ap.combinationAlertResults))
			agentsToRun = append(agentsToRun, agentCfg)
			log.WithField("agent", agentCfg.ID).Info("will trigger start")
		}
	}

	// Find the missing agents in the latest versions and send a "stop" message.
	// Otherwise, add to the new agents list, so we keep on running.
	var agentsToStop []config.AgentConfig
	for _, agent := range ap.agents {
		var found bool
		var agentCfg config.AgentConfig
		for _, agentCfg = range latestVersions {
			found = found || agent.Config().Equal(agentCfg)
			if found {
				break
			}
		}
		if !found {
			agent.Close()
			agentsToStop = append(agentsToStop, agent.Config())
			log.WithField("agent", agent.Config().ID).WithField("image", agent.Config().Image).Info("will trigger stop")
		} else {
			newAgents = append(newAgents, agent)
		}
	}
>>>>>>> 9cdc28ae

	ap.agents = newAgents

	ap.publishActions(agentsToRun, nil, agentsToStop, nil, nil)

	return nil
}

func (ap *AgentPool) handleStatusRunning(payload messaging.AgentPayload) error {
	ap.mu.Lock()
	defer ap.mu.Unlock()

	// If an agent was added before and just started to run, we should mark as ready.
	var agentsToStop []config.AgentConfig
	var agentsReady []config.AgentConfig
	var newSubscriptions []domain.CombinerBotSubscription
	var removedSubscriptions []domain.CombinerBotSubscription

	for _, agentCfg := range payload {
<<<<<<< HEAD
		_ = ap.findAgentAndHandle(
			agentCfg, func(agent *poolagent.Agent, logger *log.Entry) error {
=======
		for _, agent := range ap.agents {
			if agent.Config().Equal(agentCfg) {
				logger := log.WithField("agent", agent.Config().ID)
>>>>>>> 9cdc28ae
				if agent.IsReady() {
					return nil
				}

				c, err := ap.dialer(agent.Config())
				if err != nil {
					log.WithField("agent", agent.Config().ID).WithError(err).Error("handleStatusRunning: error while dialing")
					agentsToStop = append(agentsToStop, agent.Config())
					removedSubscriptions = append(removedSubscriptions, agent.CombinerBotSubscriptions()...)
					return nil
				}

				agent.SetClient(c)
				agent.SetReady()
				agent.StartProcessing()
				agent.WaitInitialization()

				newSubscriptions = append(newSubscriptions, agent.CombinerBotSubscriptions()...)

				logger.WithField("image", agent.Config().Image).Info("attached")
				agentsReady = append(agentsReady, agent.Config())
				return nil
			},
		)
	}

	ap.publishActions(nil, agentsReady, agentsToStop, newSubscriptions, removedSubscriptions)

	if ap.botWaitGroup != nil && len(agentsReady) > 0 {
		ap.botWaitGroup.Add(-len(agentsReady))
	}

	return nil
}

func (ap *AgentPool) handleStatusStopped(payload messaging.AgentPayload) error {
	ap.mu.Lock()
	defer ap.mu.Unlock()

	var newAgents []*poolagent.Agent
	var removedSubscriptions []domain.CombinerBotSubscription
	for _, agent := range ap.agents {
		var stopped bool
		for _, agentCfg := range payload {
			if agent.Config().Equal(agentCfg) {
				agent.Close()
				log.WithField("agent", agent.Config().ID).WithField("image", agent.Config().Image).Info("detached")
				stopped = true
				removedSubscriptions = append(removedSubscriptions, agent.CombinerBotSubscriptions()...)
				break
			}
		}
		if !stopped {
			log.WithField("agent", agent.Config().ID).WithField("image", agent.Config().Image).Debug("not stopped")
			newAgents = append(newAgents, agent)
		}
	}

	if len(removedSubscriptions) > 0 {
		ap.msgClient.Publish(messaging.SubjectAgentsAlertUnsubscribe, removedSubscriptions)
	}

	ap.agents = newAgents
	return nil
}

// updateAgentsOrFindMissing updates existing agents in the pool with the latest configuration
// and finds the missing agents in the pool to add them as new agents.
// Returns the updated list of agents and the configurations for the missing agents to start.
func (ap *AgentPool) updateAgentsOrFindMissing(latestVersions messaging.AgentPayload) ([]*poolagent.Agent, []config.AgentConfig) {
	var agents []*poolagent.Agent
	var agentsToRun []config.AgentConfig

	for _, agentCfg := range latestVersions {
		err := ap.findAgentAndHandle(
			agentCfg, func(agent *poolagent.Agent, _ *log.Entry) error {
				agent.SetShardConfig(agentCfg)
				agents = append(agents, agent)
				return nil
			},
		)
		if err != nil {
			// If the agent is missing in the pool, add it as a new agent.
			newAgent := poolagent.New(ap.ctx, agentCfg, ap.msgClient, ap.txResults, ap.blockResults, ap.combinationAlertResults)
			agents = append(agents, newAgent)
			agentsToRun = append(agentsToRun, agentCfg)
			log.WithField("agent", agentCfg.ID).Info("will trigger start")
		}
	}

	return agents, agentsToRun
}

// findMissingAgentsInLatestVersions finds agents in the pool that are not in the latest versions payload,
// and returns the list of these agents to stop.
func (ap *AgentPool) findMissingAgentsInLatestVersions(latestVersions messaging.AgentPayload) []config.AgentConfig {
	var agentsToStop []config.AgentConfig

	for _, agent := range ap.agents {
		cfg := agent.Config()
		found := false
		for _, agentCfg := range latestVersions {
			if agentCfg.ContainerName() == agent.Config().ContainerName() {
				found = true
				break
			}
		}
		
		if !found {
			_ = agent.Close()
			agentsToStop = append(agentsToStop, cfg)
			log.WithField("agent", cfg.ID).WithField("image", cfg.Image).Info("will trigger stop")
		}
	}

	return agentsToStop
}

func (ap *AgentPool) findAgentAndHandle(cfg config.AgentConfig, handler func(agent *poolagent.Agent, logger *log.Entry) error) error {
	for _, agent := range ap.agents {
		if cfg.ContainerName() == agent.Config().ContainerName() {
			logger := log.WithField("agent", agent.Config().ID)
			return handler(agent, logger)
		}
	}
	return fmt.Errorf("agent not found: %v", cfg.ID)
}

func (ap *AgentPool) publishActions(
	agentsToRun, agentsReady, agentsToStop []config.AgentConfig, newSubscriptions, removedSubscriptions []domain.CombinerBotSubscription,
) {
	if len(agentsToRun) > 0 {
		ap.msgClient.Publish(messaging.SubjectAgentsActionRun, agentsToRun)
	}
	if len(agentsReady) > 0 {
		ap.msgClient.Publish(messaging.SubjectAgentsStatusAttached, agentsToRun)
	}
	if len(agentsToStop) > 0 {
		ap.msgClient.Publish(messaging.SubjectAgentsActionStop, agentsToStop)
	}
	if len(newSubscriptions) > 0 {
		ap.msgClient.Publish(messaging.SubjectAgentsAlertSubscribe, newSubscriptions)
	}
	if len(removedSubscriptions) > 0 {
		ap.msgClient.Publish(messaging.SubjectAgentsAlertUnsubscribe, removedSubscriptions)
	}

	if len(agentsToRun) > 0 && ap.cfg.LocalModeConfig.IsStandalone() {
		ap.msgClient.Publish(messaging.SubjectAgentsStatusRunning, agentsToRun)
	}
}

func (ap *AgentPool) registerMessageHandlers() {
	ap.msgClient.Subscribe(messaging.SubjectAgentsVersionsLatest, messaging.AgentsHandler(ap.handleAgentVersionsUpdate))
	ap.msgClient.Subscribe(messaging.SubjectAgentsStatusRunning, messaging.AgentsHandler(ap.handleStatusRunning))
	ap.msgClient.Subscribe(messaging.SubjectAgentsStatusStopped, messaging.AgentsHandler(ap.handleStatusStopped))
}<|MERGE_RESOLUTION|>--- conflicted
+++ resolved
@@ -388,52 +388,12 @@
 
 	// Find the missing agents in the pool, add them to the new agents list
 	// and send a "run" message.
-<<<<<<< HEAD
 	// newAgents is the updated list of all agents
 	// agentsToRun is the list of missing agents
 	newAgents, agentsToRun := ap.updateAgentsOrFindMissing(latestVersions)
 
 	// Find agents that are already deployed but doesn't exist in the latest versions payload
 	agentsToStop := ap.findMissingAgentsInLatestVersions(latestVersions)
-=======
-	var agentsToRun []config.AgentConfig
-	for _, agentCfg := range latestVersions {
-		var found bool
-		for _, agent := range ap.agents {
-			if agent.Config().Equal(agentCfg){
-				found = true
-				agent.SetShardConfig(agentCfg)
-				break
-			}
-		}
-		if !found {
-			newAgents = append(newAgents, poolagent.New(ap.ctx, agentCfg, ap.msgClient, ap.txResults, ap.blockResults, ap.combinationAlertResults))
-			agentsToRun = append(agentsToRun, agentCfg)
-			log.WithField("agent", agentCfg.ID).Info("will trigger start")
-		}
-	}
-
-	// Find the missing agents in the latest versions and send a "stop" message.
-	// Otherwise, add to the new agents list, so we keep on running.
-	var agentsToStop []config.AgentConfig
-	for _, agent := range ap.agents {
-		var found bool
-		var agentCfg config.AgentConfig
-		for _, agentCfg = range latestVersions {
-			found = found || agent.Config().Equal(agentCfg)
-			if found {
-				break
-			}
-		}
-		if !found {
-			agent.Close()
-			agentsToStop = append(agentsToStop, agent.Config())
-			log.WithField("agent", agent.Config().ID).WithField("image", agent.Config().Image).Info("will trigger stop")
-		} else {
-			newAgents = append(newAgents, agent)
-		}
-	}
->>>>>>> 9cdc28ae
 
 	ap.agents = newAgents
 
@@ -453,14 +413,8 @@
 	var removedSubscriptions []domain.CombinerBotSubscription
 
 	for _, agentCfg := range payload {
-<<<<<<< HEAD
 		_ = ap.findAgentAndHandle(
 			agentCfg, func(agent *poolagent.Agent, logger *log.Entry) error {
-=======
-		for _, agent := range ap.agents {
-			if agent.Config().Equal(agentCfg) {
-				logger := log.WithField("agent", agent.Config().ID)
->>>>>>> 9cdc28ae
 				if agent.IsReady() {
 					return nil
 				}
