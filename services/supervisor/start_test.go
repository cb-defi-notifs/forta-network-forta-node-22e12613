--- conflicted
+++ resolved
@@ -22,33 +22,19 @@
 )
 
 const (
-<<<<<<< HEAD
 	testImageRef               = "some.docker.registry.io/foobar@sha256:cdd4ddccf5e9c740eb4144bcc68e3ea3a056789ec7453e94a6416dcfc80937a4"
 	testNodeNetworkID          = "node-network-id"
 	testNatsNetworkID          = "nats-network-id"
 	testGenericContainerID     = "test-generic-container-id"
+	testInspectorContainerID   = "test-inspector-container-id"
 	testScannerContainerID     = "test-scanner-container-id"
 	testProxyContainerID       = "test-proxy-container-id"
-	testJWTProviderContainerID = "test-jwt-provider-container-id"
 	testSupervisorContainerID  = "test-supervisor-container-id"
 	testAgentID                = "test-agent"
 	testAgentContainerName     = "forta-agent-test-age-cdd4" // This is a result
 	testAgentNetworkID         = "test-agent-network-id"
 	testAgentContainerID       = "test-agent-container-id"
-=======
-	testImageRef              = "some.docker.registry.io/foobar@sha256:cdd4ddccf5e9c740eb4144bcc68e3ea3a056789ec7453e94a6416dcfc80937a4"
-	testNodeNetworkID         = "node-network-id"
-	testNatsNetworkID         = "nats-network-id"
-	testGenericContainerID    = "test-generic-container-id"
-	testInspectorContainerID  = "test-inspector-container-id"
-	testScannerContainerID    = "test-scanner-container-id"
-	testProxyContainerID      = "test-proxy-container-id"
-	testSupervisorContainerID = "test-supervisor-container-id"
-	testAgentID               = "test-agent"
-	testAgentContainerName    = "forta-agent-test-age-cdd4" // This is a result
-	testAgentNetworkID        = "test-agent-network-id"
-	testAgentContainerID      = "test-agent-container-id"
->>>>>>> ee33389f
+	testJWTProviderContainerID = "test-jwt-provider-container-id"
 )
 
 // TestSuite runs the test suite.
@@ -119,19 +105,34 @@
 	s.dockerClient.EXPECT().EnsureLocalImage(service.ctx, gomock.Any(), gomock.Any()).Times(2) // needs to get nats and ipfs
 	s.dockerClient.EXPECT().CreatePublicNetwork(service.ctx, gomock.Any()).Return(testNodeNetworkID, nil)
 	s.dockerClient.EXPECT().CreateInternalNetwork(service.ctx, gomock.Any()).Return(testNatsNetworkID, nil) // for nats
-<<<<<<< HEAD
-	s.dockerClient.EXPECT().StartContainer(service.ctx, (configMatcher)(clients.DockerContainerConfig{
-		Name: config.DockerIpfsContainerName,
-	})).Return(&clients.DockerContainer{}, nil)
-	s.dockerClient.EXPECT().StartContainer(service.ctx, (configMatcher)(clients.DockerContainerConfig{
-		Name: config.DockerNatsContainerName,
-	})).Return(&clients.DockerContainer{}, nil)
-	s.dockerClient.EXPECT().StartContainer(service.ctx, (configMatcher)(clients.DockerContainerConfig{
-		Name: config.DockerJSONRPCProxyContainerName,
-	})).Return(&clients.DockerContainer{ID: testProxyContainerID}, nil)
-	s.dockerClient.EXPECT().StartContainer(service.ctx, (configMatcher)(clients.DockerContainerConfig{
-		Name: config.DockerScannerContainerName,
-	})).Return(&clients.DockerContainer{ID: testScannerContainerID}, nil)
+	s.dockerClient.EXPECT().StartContainer(
+		service.ctx, (configMatcher)(
+			clients.DockerContainerConfig{
+				Name: config.DockerIpfsContainerName,
+			},
+		),
+	).Return(&clients.DockerContainer{}, nil)
+	s.dockerClient.EXPECT().StartContainer(
+		service.ctx, (configMatcher)(
+			clients.DockerContainerConfig{
+				Name: config.DockerNatsContainerName,
+			},
+		),
+	).Return(&clients.DockerContainer{}, nil)
+	s.dockerClient.EXPECT().StartContainer(
+		service.ctx, (configMatcher)(
+			clients.DockerContainerConfig{
+				Name: config.DockerJSONRPCProxyContainerName,
+			},
+		),
+	).Return(&clients.DockerContainer{ID: testProxyContainerID}, nil)
+	s.dockerClient.EXPECT().StartContainer(
+		service.ctx, (configMatcher)(
+			clients.DockerContainerConfig{
+				Name: config.DockerScannerContainerName,
+			},
+		),
+	).Return(&clients.DockerContainer{ID: testScannerContainerID}, nil)
 	s.dockerClient.EXPECT().StartContainer(
 		service.ctx, (configMatcher)(
 			clients.DockerContainerConfig{
@@ -139,21 +140,6 @@
 			},
 		),
 	).Return(&clients.DockerContainer{ID: testJWTProviderContainerID}, nil)
-=======
-	s.dockerClient.EXPECT().StartContainer(
-		service.ctx, (configMatcher)(
-			clients.DockerContainerConfig{
-				Name: config.DockerIpfsContainerName,
-			},
-		),
-	).Return(&clients.DockerContainer{}, nil)
-	s.dockerClient.EXPECT().StartContainer(
-		service.ctx, (configMatcher)(
-			clients.DockerContainerConfig{
-				Name: config.DockerNatsContainerName,
-			},
-		),
-	).Return(&clients.DockerContainer{}, nil)
 	s.dockerClient.EXPECT().StartContainer(
 		service.ctx, (configMatcher)(
 			clients.DockerContainerConfig{
@@ -161,21 +147,6 @@
 			},
 		),
 	).Return(&clients.DockerContainer{ID: testProxyContainerID}, nil)
-	s.dockerClient.EXPECT().StartContainer(
-		service.ctx, (configMatcher)(
-			clients.DockerContainerConfig{
-				Name: config.DockerJSONRPCProxyContainerName,
-			},
-		),
-	).Return(&clients.DockerContainer{ID: testProxyContainerID}, nil)
-	s.dockerClient.EXPECT().StartContainer(
-		service.ctx, (configMatcher)(
-			clients.DockerContainerConfig{
-				Name: config.DockerScannerContainerName,
-			},
-		),
-	).Return(&clients.DockerContainer{ID: testScannerContainerID}, nil)
->>>>>>> ee33389f
 	s.dockerClient.EXPECT().HasLocalImage(service.ctx, gomock.Any()).Return(true).AnyTimes()
 	s.globalClient.EXPECT().GetContainerByName(service.ctx, config.DockerSupervisorContainerName).Return(&types.Container{ID: testSupervisorContainerID}, nil).AnyTimes()
 	s.dockerClient.EXPECT().AttachNetwork(service.ctx, testSupervisorContainerID, testNodeNetworkID)
@@ -254,20 +225,6 @@
 	agentConfig, agentPayload := testAgentData()
 	// Creates the agent network, starts the agent container, attaches the scanner and the proxy to the
 	// agent network, publishes a "running" message.
-<<<<<<< HEAD
-	s.agentImageClient.EXPECT().EnsureLocalImage(s.service.ctx, "agent test-agent", agentConfig.Image).Return(nil)
-	s.dockerClient.EXPECT().CreatePublicNetwork(s.service.ctx, testAgentContainerName).Return(testAgentNetworkID, nil)
-	s.dockerClient.EXPECT().StartContainer(s.service.ctx, (configMatcher)(clients.DockerContainerConfig{
-		Name: agentConfig.ContainerName(),
-	})).Return(&clients.DockerContainer{Name: agentConfig.ContainerName(), ID: testAgentContainerID}, nil)
-	s.dockerClient.EXPECT().AttachNetwork(s.service.ctx, testScannerContainerID, testAgentNetworkID)
-	s.dockerClient.EXPECT().AttachNetwork(s.service.ctx, testProxyContainerID, testAgentNetworkID)
-	s.dockerClient.EXPECT().AttachNetwork(s.service.ctx, testJWTProviderContainerID, testAgentNetworkID)
-	
-	s.msgClient.EXPECT().Publish(messaging.SubjectAgentsStatusRunning, agentPayload)
-	
-	s.r.NoError(s.service.handleAgentRun(agentPayload))
-=======
 	ctx, cancel := context.WithTimeout(s.service.ctx, agentStartTimeout)
 	defer cancel()
 	s.agentImageClient.EXPECT().EnsureLocalImage(ctx, "agent test-agent", agentConfig.Image).Return(nil)
@@ -283,10 +240,10 @@
 	s.dockerClient.EXPECT().AttachNetwork(ctx, testScannerContainerID, testAgentNetworkID)
 	s.dockerClient.EXPECT().AttachNetwork(ctx, testProxyContainerID, testAgentNetworkID)
 
+	s.dockerClient.EXPECT().AttachNetwork(s.service.ctx, testJWTProviderContainerID, testAgentNetworkID)
 	s.msgClient.EXPECT().Publish(messaging.SubjectAgentsStatusRunning, agentPayload)
 
 	s.r.NoError(s.service.handleAgentRunWithContext(ctx, agentPayload))
->>>>>>> ee33389f
 }
 
 // TestAgentRunAgain tests running an agent twice.
