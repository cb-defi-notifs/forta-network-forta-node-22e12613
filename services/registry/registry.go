--- conflicted
+++ resolved
@@ -2,35 +2,14 @@
 
 import (
 	"context"
-	"encoding/json"
 	"fmt"
-	"io/ioutil"
 	"math/big"
-<<<<<<< HEAD
-
 	"time"
-
-	log "github.com/sirupsen/logrus"
-	"golang.org/x/sync/semaphore"
-
-	"github.com/forta-network/forta-node/clients"
-	"github.com/forta-network/forta-node/clients/messaging"
-	"github.com/forta-network/forta-node/config"
-	"github.com/forta-network/forta-node/contracts"
-	"github.com/forta-network/forta-node/ethereum"
-	"github.com/forta-network/forta-node/services/registry/regtypes"
-	"github.com/forta-network/forta-node/utils"
-=======
-
-	"time"
->>>>>>> e157aafa
 
 	"github.com/ethereum/go-ethereum/accounts/abi/bind"
 	"github.com/ethereum/go-ethereum/common"
 	"github.com/ethereum/go-ethereum/ethclient"
 	"github.com/ethereum/go-ethereum/rpc"
-<<<<<<< HEAD
-=======
 	"github.com/forta-network/forta-node/clients"
 	"github.com/forta-network/forta-node/clients/messaging"
 	"github.com/forta-network/forta-node/config"
@@ -40,7 +19,6 @@
 	"github.com/forta-network/forta-node/utils"
 	log "github.com/sirupsen/logrus"
 	"golang.org/x/sync/semaphore"
->>>>>>> e157aafa
 )
 
 // RegistryService listens to the agent scanner list changes so the node can stay in sync.
@@ -163,31 +141,6 @@
 	return rs.makeAgentConfig(agentIDBytes, agentRef)
 }
 
-<<<<<<< HEAD
-// ReadLocalAgents tries to read the local agents and silently returns an
-// empty array if the file is not readable or not found.
-func (rs *RegistryService) ReadLocalAgents() ([]*config.AgentConfig, error) {
-	var agents []*config.AgentConfig
-	b, err := ioutil.ReadFile(rs.cfg.LocalAgentsPath)
-	if err == nil {
-		if err := json.Unmarshal(b, &agents); err != nil {
-			return nil, fmt.Errorf("failed to unmarshal the local agents file: %v", err)
-		}
-	}
-	return agents, nil
-}
-
-// WriteLocalAgents writes the agents to the local list.
-func (rs *RegistryService) WriteLocalAgents(agents []*config.AgentConfig) error {
-	if len(agents) == 0 {
-		return nil
-	}
-	b, _ := json.MarshalIndent(agents, "", "  ")
-	return ioutil.WriteFile(rs.cfg.LocalAgentsPath, b, 0644)
-}
-
-=======
->>>>>>> e157aafa
 func (rs *RegistryService) start() error {
 	go func() {
 		//TODO: possibly make this configurable, but 15s per block is normal
@@ -275,13 +228,7 @@
 	}
 
 	// Also include local agents if any.
-<<<<<<< HEAD
-	localAgents, _ := rs.ReadLocalAgents()
-
-	return append(agentConfigs, localAgents...), nil
-=======
 	return append(agentConfigs, rs.cfg.LocalAgents...), nil
->>>>>>> e157aafa
 }
 
 func (rs *RegistryService) makeAgentConfig(agentID [32]byte, ref string) (agentCfg config.AgentConfig, err error) {
