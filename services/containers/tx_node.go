package containers

import (
	"context"
	"encoding/json"
	"fmt"
	"path"
	"sync"

	log "github.com/sirupsen/logrus"

	"github.com/forta-network/forta-node/clients"
	"github.com/forta-network/forta-node/clients/messaging"
	"github.com/forta-network/forta-node/config"
	"github.com/forta-network/forta-node/store"
)

// TxNodeService manages the safe-node docker container as a service
type TxNodeService struct {
	ctx        context.Context
	client     clients.DockerClient
	authClient clients.DockerClient

	msgClient   clients.MessageClient
	config      TxNodeServiceConfig
	maxLogSize  string
	maxLogFiles int

	scannerContainer *clients.DockerContainer
	jsonRpcContainer *clients.DockerContainer
	containers       []*clients.DockerContainer
	mu               sync.RWMutex
}

type TxNodeServiceConfig struct {
	Config     config.Config
	Passphrase string
}

func (t *TxNodeService) Start() error {
	if err := t.start(); err != nil {
		return err
	}

	t.msgClient = messaging.NewClient("cli", ":"+config.DefaultNatsPort) // accessible from localhost
	t.registerMessageHandlers()

	go t.healthCheck()

	return nil
}

func (t *TxNodeService) start() error {
	log.Infof("Starting %s", t.Name())
	_, err := log.ParseLevel(t.config.Config.Log.Level)
	if err != nil {
		log.Error("invalid log level", err)
		return err
	}

	t.maxLogSize = t.config.Config.Log.MaxLogSize
	t.maxLogFiles = t.config.Config.Log.MaxLogFiles

	cfgBytes, err := json.Marshal(t.config.Config)
	if err != nil {
		log.Error("cannot marshal config to json", err)
		return err
	}
	cfgJson := string(cfgBytes)

	alertsDBPath := t.config.Config.Query.DB.Path
	if len(alertsDBPath) == 0 {
		alertsDBPath = path.Join(t.config.Config.FortaDir, "alertsdb")
	}

	if err := t.client.Prune(t.ctx); err != nil {
		return err
	}

	if config.UseDockerImages == "remote" {
		if err := t.ensureNodeImages(); err != nil {
			return err
		}
	}

	nodeNetwork, err := t.client.CreatePublicNetwork(t.ctx, config.DockerNetworkName)
	if err != nil {
		return err
	}

	natsContainer, err := t.client.StartContainer(t.ctx, clients.DockerContainerConfig{
		Name:  config.DockerNatsContainerName,
		Image: "nats:2.3.2",
		Ports: map[string]string{
			"4222": "4222",
		},
		NetworkID:   nodeNetwork,
		MaxLogFiles: t.maxLogFiles,
		MaxLogSize:  t.maxLogSize,
	})
	if err != nil {
		return err
	}

	queryContainerVolumes := map[string]string{
		alertsDBPath:             store.DBPath,
		t.config.Config.FortaDir: config.DefaultContainerFortaDirPath,
	}
	// Mount the test alerts dir only if we really should write test alerts to a file.
	testAlertsCfg := t.config.Config.Query.PublishTo.TestAlerts
	if !testAlertsCfg.Disable && len(testAlertsCfg.WebhookURL) == 0 && len(t.config.Config.LocalAgents) > 0 {
		queryContainerVolumes["/tmp"] = "/test-alerts"
	}
	queryContainer, err := t.client.StartContainer(t.ctx, clients.DockerContainerConfig{
		Name:  config.DockerQueryContainerName,
		Image: config.DockerQueryContainerImage,
		Env: map[string]string{
			config.EnvConfig:   cfgJson,
			config.EnvFortaDir: config.DefaultContainerFortaDirPath,
		},
		Ports: map[string]string{
			fmt.Sprintf("%d", t.config.Config.Query.Port): "80",
		},
<<<<<<< HEAD
		Volumes: map[string]string{
			alertsDBPath:             store.DBPath,
			t.config.Config.FortaDir: config.DefaultContainerFortaDirPath,
		},
=======
		Volumes: queryContainerVolumes,
>>>>>>> e157aafa
		Files: map[string][]byte{
			"passphrase": []byte(t.config.Passphrase),
		},
		NetworkID:   nodeNetwork,
		MaxLogFiles: t.maxLogFiles,
		MaxLogSize:  t.maxLogSize,
	})
	if err != nil {
		return err
	}

	t.jsonRpcContainer, err = t.client.StartContainer(t.ctx, clients.DockerContainerConfig{
		Name:  config.DockerJSONRPCProxyContainerName,
		Image: config.DockerJSONRPCProxyContainerImage,
		Env: map[string]string{
			config.EnvConfig: cfgJson,
		},
		NetworkID:   nodeNetwork,
		MaxLogFiles: t.maxLogFiles,
		MaxLogSize:  t.maxLogSize,
	})
	if err != nil {
		return err
	}

	t.scannerContainer, err = t.client.StartContainer(t.ctx, clients.DockerContainerConfig{
		Name:  config.DockerScannerContainerName,
		Image: config.DockerScannerContainerImage,
		Env: map[string]string{
			config.EnvConfig:    cfgJson,
			config.EnvFortaDir:  config.DefaultContainerFortaDirPath,
			config.EnvQueryNode: config.DockerQueryContainerName,
			config.EnvNatsHost:  config.DockerNatsContainerName,
		},
		Volumes: map[string]string{
			t.config.Config.FortaDir: config.DefaultContainerFortaDirPath,
		},
		Files: map[string][]byte{
			"passphrase": []byte(t.config.Passphrase),
		},
		NetworkID:   nodeNetwork,
		MaxLogFiles: t.maxLogFiles,
		MaxLogSize:  t.maxLogSize,
	})
	if err != nil {
		return err
	}

	t.addContainerUnsafe(natsContainer, queryContainer, t.jsonRpcContainer, t.scannerContainer)

	return nil
}

func (t *TxNodeService) ensureNodeImages() error {
	for _, image := range []struct {
		Name        string
		Ref         string
		RequireAuth bool
	}{
		{
			Name: "nats",
			Ref:  "nats:2.3.2",
		},
		{
			Name:        "scanner",
			Ref:         config.DockerScannerContainerImage,
			RequireAuth: true,
		},
		{
			Name:        "query",
			Ref:         config.DockerQueryContainerImage,
			RequireAuth: true,
		},
		{
			Name:        "json-rpc",
			Ref:         config.DockerJSONRPCProxyContainerImage,
			RequireAuth: true,
		},
	} {
		if err := t.ensureLocalImage(image.Name, image.Ref, image.RequireAuth); err != nil {
			return err
		}
	}
	return nil
}

func (t *TxNodeService) ensureLocalImage(name, ref string, requireAuth bool) error {
	if t.client.HasLocalImage(t.ctx, ref) {
		log.Infof("found local image for '%s': %s", name, ref)
		return nil
	}
	client := t.client
	if requireAuth {
		client = t.authClient
	}
	err := client.PullImage(t.ctx, ref)
	if err != nil {
		return fmt.Errorf("failed to pull image (%s): %v", name, ref)
	}
	log.Infof("pulled image for '%s': %s", name, ref)
	return nil
}

func (t *TxNodeService) Stop() error {
	t.mu.RLock()
	defer t.mu.RUnlock()

	ctx := context.Background()
	for _, cnt := range t.containers {
		if err := t.client.StopContainer(ctx, cnt.ID); err != nil {
			log.Error(fmt.Sprintf("error stopping %s container", cnt.ID), err)
		} else {
			log.Infof("Container %s is stopped", cnt.ID)
		}
	}
	return nil
}

func (t *TxNodeService) Name() string {
	return "TxNode"
}

func NewTxNodeService(ctx context.Context, cfg TxNodeServiceConfig) (*TxNodeService, error) {
	dockerAuthClient, err := clients.NewAuthDockerClient(cfg.Config.Registry.Username, cfg.Config.Registry.Password)
	if err != nil {
		return nil, fmt.Errorf("failed to create the agent docker client: %v", err)
	}
	dockerClient, err := clients.NewDockerClient()
	if err != nil {
		return nil, fmt.Errorf("failed to create the docker client: %v", err)
	}
	return &TxNodeService{
		ctx:        ctx,
		client:     dockerClient,
		authClient: dockerAuthClient,
		config:     cfg,
	}, nil
}<|MERGE_RESOLUTION|>--- conflicted
+++ resolved
@@ -121,14 +121,7 @@
 		Ports: map[string]string{
 			fmt.Sprintf("%d", t.config.Config.Query.Port): "80",
 		},
-<<<<<<< HEAD
-		Volumes: map[string]string{
-			alertsDBPath:             store.DBPath,
-			t.config.Config.FortaDir: config.DefaultContainerFortaDirPath,
-		},
-=======
 		Volumes: queryContainerVolumes,
->>>>>>> e157aafa
 		Files: map[string][]byte{
 			"passphrase": []byte(t.config.Passphrase),
 		},
